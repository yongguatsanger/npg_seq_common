use strict;
use warnings;
<<<<<<< HEAD

use npg_tracking::util::build;

my $class = npg_tracking::util::build->subclass(code => <<'EOF');

EOF

my  $requires = {
=======
use npg_tracking::util::build;

my $requires = {
>>>>>>> d0fdd2a7
                'autodie'                         => '2.10',
                'base'                            => '2.12',
                'Carp'                            => '1.04',
                'Class::Std'                      => '0.0.8',
                'Cwd'                             => 0,
                'DBI'                             => '1.608',
                'Digest::MD5'                     => 0,
                'English'                         => '1.02',
                'Exporter'                        => '5.63',
                'Fatal'                           => 0,
                'Fcntl'                           => 0,
                'File::Basename'                  => 0,
                'File::Compare'                   => 0,
                'File::Copy'                      => 0,
                'File::Path'                      => 0,
                'File::Slurp'                     => '9999.13',
                'File::Spec'                      => 0,
                'File::Spec::Functions'           => 0,
                'File::stat'                      => 0,
                'File::Temp'                      => 0,
                'File::Which'                     => 0,
                'FindBin'                         => '1.47',
                'HTML::PullParser'                => '3.57',
                'IO::File'                        => 0,
                'IO::Tee'                         => 0,
                'IPC::Open3'                      => 0,
                'lib'                             => '0.5565',
                'List::Util'                      => '1.21',
                'Math::Round'                     => '0.06',
                'MIME::Lite'                      => '3.024',
                'MIME::Parser'                    => '5.427',
                'Moose'                           => '0.93',
                'Moose::Role'                     => '0.93',
                'Moose::Util'                     => 0,
                'Moose::Util::TypeConstraints'    => 0,
                'MooseX::ClassAttribute'          => 0,
                'MooseX::Getopt'                  => '0.39',
                'MooseX::Storage'                 => 0,
                'MooseX::StrictConstructor'       => '0.08',
                'Parallel::ForkManager'           => 0,
                'Perl6::Slurp'                    => '0.03',
                'POSIX'                           => '1.09',
                'Readonly'                        => '1.03',
                'Readonly::XS'                    => 0,
                'strict'                          => '1.03',
                'warnings'                        => '1.05',
                'YAML'                            => '0.68',

                'npg::api::request'                       => 0,
                'npg::api::run'                           => 0,
                'npg::api::run_status_dict'               => 0,

                'npg_qc::autoqc::results::bam_flagstats'  => 0,
                'npg_qc::Schema'                          => 0,

                'npg_tracking::data::reference'           => 0,
                'npg_tracking::data::reference::list'     => 0,
                'npg_tracking::data::reference::find'     => 0,
                'npg_tracking::data::reference::info'     => 0,
                'npg_tracking::glossary::lane'            => 0,
                'npg_tracking::glossary::run'             => 0,
                'npg_tracking::glossary::tag'             => 0,
                'npg_tracking::illumina::run::folder'     => 0,
                'npg_tracking::illumina::run::short_info' => 0,          
                'st::api::lims'                           => 0,
};

<<<<<<< HEAD
if ($^X !~ /^\/software\/perl-5\.8\.8/smx) {
  $requires->{'YAML::XS'} = 0;
}

my $builder =  $class->new(
=======
my $builder =  npg_tracking::util::build->new(
>>>>>>> d0fdd2a7

          'module_name'         => 'npg_seq_common',
          'dist_author'         => q(wtsi-npg <npg@sanger.ac.uk>),
          'dist_abstract'       =>
  'General purpose scripts and modules used by WTSI production pipeline and manual data processing',
          'license'             => 'gpl',
          'dist_version'        => npg_tracking::util::build->git_tag(),

          'configure_requires' => {
                'ExtUtils::CBuilder'              => 0,
                'npg_tracking::util::build'       => 0,
          },

          'build_requires' => {
                'ExtUtils::CBuilder'              => 0,
                'npg_tracking::util::build'       => 0,
                'Test::Cmd'                       => 0,
                'Test::Compile'                   => 0,
                'Test::Distribution'              => 0,
                'Test::Deep'                      => '0.103',
                'Test::Exception'                 => '0.27',
                'Test::MockObject'                => 0,
                'Test::More'                      => '0.86',
                'Test::Pod'                       => 0,
                'Test::Pod::Coverage'             => 0,
                'Test::Perl::Critic'              => 0,
                'Test::Trap'                      => '0.2.0',
                'Test::Warn'                      => '0.11',
          },

          'requires'     => $requires,

          'dist'         => { COMPRESS => 'gzip', SUFFIX => 'gz', },
);

$builder->create_build_script();

1;<|MERGE_RESOLUTION|>--- conflicted
+++ resolved
@@ -1,19 +1,8 @@
 use strict;
 use warnings;
-<<<<<<< HEAD
-
-use npg_tracking::util::build;
-
-my $class = npg_tracking::util::build->subclass(code => <<'EOF');
-
-EOF
-
-my  $requires = {
-=======
 use npg_tracking::util::build;
 
 my $requires = {
->>>>>>> d0fdd2a7
                 'autodie'                         => '2.10',
                 'base'                            => '2.12',
                 'Carp'                            => '1.04',
@@ -81,15 +70,7 @@
                 'st::api::lims'                           => 0,
 };
 
-<<<<<<< HEAD
-if ($^X !~ /^\/software\/perl-5\.8\.8/smx) {
-  $requires->{'YAML::XS'} = 0;
-}
-
-my $builder =  $class->new(
-=======
 my $builder =  npg_tracking::util::build->new(
->>>>>>> d0fdd2a7
 
           'module_name'         => 'npg_seq_common',
           'dist_author'         => q(wtsi-npg <npg@sanger.ac.uk>),
