#!/usr/bin/env perl
#########
# Author:        John O'Brien
# Created:       2008-06-17

##no critic(ProhibitMultiplePackages)

package npg_common::RefMaker;
use Moose;
with 'npg_common::roles::software_location';
has 'csd_jar' => (
            is            => 'ro',
            isa           => 'NpgCommonResolvedPathJarFile',
            default       => 'CreateSequenceDictionary.jar',
            coerce        => 1,
);
has 'bowtie2-build' => (
            is            => 'ro',
            isa           => 'NpgCommonResolvedPathExecutable',
            default       => 'bowtie2-build',
            coerce        => 1,
);
no Moose;

package ref_maker;
use strict;
use warnings;
use Carp;
use Cwd 'abs_path';
use English qw(-no_match_vars);
use File::Basename;
use File::chdir;
use File::Copy;
use File::Path qw( make_path remove_tree );
use File::Spec::Functions qw(catfile);
use FindBin qw($Bin);
use Getopt::Long;
use IPC::Open3;
use JSON;
use List::Util qw(sum);
use Perl6::Slurp;
use POSIX qw(strftime);
use autodie qw(:all);
use Readonly;

<<<<<<< HEAD
use Readonly;
=======
>>>>>>> d0fdd2a7
our $VERSION = '0';

Readonly::Array  my @ALIGNERS             => qw{ bowtie bowtie2 bwa samtools };
Readonly::Scalar my $DIR_PERM             => oct 755;
Readonly::Scalar my $BWA_ALGORITHM_CUTOFF => 1_800_000_000;

Readonly::Scalar my $BIG_GENOME   => 1_000_000_000;
Readonly::Scalar my $SMALL_WINDOW =>         1_000;
Readonly::Array  my @WINDOW_SIZES => ( 100, 200, 400, 20_000, 30_000 );

Readonly::Scalar my $SKIP_STRING => "\n*** Skipping to next aligner ***\n\n";

my $ref_size;
my $working_dir;
my @files;
my $status = main();
exit $status;

sub main { ##no critic (Subroutines::ProhibitExcessComplexity)

my $fasta_regex = qr{[.]f(?:ast|n)?a}imsx;
my ( %arguments, %version, %convert_command );


# First make sure we're in the right place.
croak 'No fasta directory found.' if !-d 'fasta';

$working_dir = $CWD;


# There should be one fasta file in the fasta subdirectory.
opendir my $dh, 'fasta';
@files = grep {m/$fasta_regex\z/imsx} readdir $dh;
closedir $dh;
croak 'One and only one fasta file expected.' if scalar @files != 1;

print {*STDOUT} catfile( $CWD, 'fasta', $files[0] ), "\n" or carp $OS_ERROR;
$ref_size = -s "fasta/$files[0]";


my %build = (
    bowtie    => 0,
    bowtie2   => 0,
    bwa       => 0,
    npgqc     => 0,
    picard    => 0,
    samtools  => 0,
    smalt     => 0,
);
GetOptions( \%build, keys %build );

# If no arguments were supplied build all index files.
if ( sum( values %build ) == 0 ) {
    foreach my $k ( keys %build ) { $build{$k} = 1; }
}

# bwa uses a different algorithm depending on the size of the reference.
# For files between 10MB and 2GB either can be used.
my $bwa_algorithm = ( $ref_size > $BWA_ALGORITHM_CUTOFF ) ? 'bwtsw' : 'is';


# Build the conversion arguments.
$arguments{bowtie}   = "-build -f -q $files[0] $files[0]";
$arguments{bowtie2}  = "-build $files[0] $files[0]";
$arguments{bwa}      = " index -p $files[0] -a $bwa_algorithm $files[0]";
$arguments{maq}      = " fasta2bfa $files[0] $files[0].bfa";
$arguments{samtools} = " faidx $files[0]";

my @failed; # record any failures
if ($build{npgqc}) {
    # Make a collection of gcn files for the npg_qc::autoqc::checks::gc_bias
    #check.
    my $result = gcn();
    if (!$result) { push @failed, 'gcn'; }
    chdir $working_dir;
    # Make a json file for the npg_qc::autoqc::checks::gc_fraction check.
    $result = gc_frac();
    if (!$result) { push @failed, 'gc_frac'; }
    chdir $working_dir;
}
if ($build{picard}) {
    # Make a picard .dict file 
    my $result = picard();
    if (!$result) { push @failed, 'picard'; }
    chdir $working_dir;
}
if ($build{smalt}) {
    # Make the smalt index files.
    my $result = smalt();
    if (!$result) { push @failed, 'smalt'; }
    chdir $working_dir;
}

my $rm = npg_common::RefMaker->new();

foreach my $aligner (@ALIGNERS) {
    next if !$build{$aligner};

    clean_slate($aligner);
    my $executable = $aligner;

    my $command = $aligner eq 'bowtie2' ? 'bowtie2-build' : $aligner. '_cmd';
    $version{$aligner} = $rm->current_version($rm->$command);
    if ( !$version{$aligner} ) {
        carp "Version string not found for $aligner, continuing without";
    }

    # Make a subdirectory to hold the output.
    ( -d $aligner ) || ( mkdir $aligner, $DIR_PERM );
    copy( "fasta/$files[0]", "$aligner/$files[0]" );    # Can't rely on links.
    $CWD = $aligner;

    # Do the conversions.
    $convert_command{$aligner} = $executable . $arguments{$aligner};
    print {*STDERR} "\n$convert_command{$aligner}\n\n" || carp;
    log_timestamp( 'start', $aligner );
    my $success = eval { system $convert_command{$aligner}; 1; };
    if (!$success) { push @failed, $aligner; }

    chdir $working_dir;
    my $to_unlink = "$aligner/$files[0]";
    if (-e $to_unlink) {
        unlink $to_unlink;
    }
    #tophat expects to find reference file next to bowtie2 indices
    #and the reference extension is expected to be .fa
    if ($aligner eq 'bowtie2') {
      my $target = "fasta/$files[0]";
      my $link = "$aligner/$files[0]" . q[.fa];
      carp "bowtie2: soft-linking $link to $target";
      symlink $target, $link;
    }
    my $final_message = $success ? 'stop' : 'abort';
    log_timestamp( $final_message, $aligner );
}

# samtools requires its index file to be in the same directory as the fasta
# Check first that the samtools command worked above.
if ($build{samtools}) {
    eval {
        my $source = "samtools/$files[0].fai";
        my $target = "fasta/$files[0].fai";
        croak 'samtools .fai file not found' if !-e $source;

        # This can fail if $target is a broken link.
        ( -e $target ) && ( unlink $target );

        symlink qq{../$source}, $target;
        1;
    }
    or do {
        carp "Error symlinking fai file: $EVAL_ERROR $SKIP_STRING";
    };
}

if (@failed) {
    my $message = 'WARNING: Task(s) failed, see Ref_Maker output for '.
        'details: '.join(', ', @failed)."\n";
    print {*STDERR} $message or carp $OS_ERROR;
    return 1;
} else {
    return 0;
}
} ################### end of the main part #############################


sub gcn {

    my $gcn_maker = 'gcn_maker';

    clean_slate('npgqc');

    log_timestamp( 'start', 'gcn' );
    foreach my $win_size (@WINDOW_SIZES) {
        next if ( $ref_size > $BIG_GENOME ) && ( $win_size < $SMALL_WINDOW );
        next if ( $ref_size < $win_size );

        my $gcn_command = "$gcn_maker fasta/$files[0] -b=$win_size";
        eval { system $gcn_command; 1; }
            or do {
                carp "*** gcn_maker failed: $EVAL_ERROR. $SKIP_STRING";
                log_timestamp( 'abort', 'gcn' );
                return 0;
            };

        my $output = $files[0] . q{.gcn} . $win_size;

        move( "fasta/$output", "npgqc/$output" );
    }

    log_timestamp( 'stop', 'gcn' );
    return 1;
}


sub gc_frac {

    my $gcfr_command = File::Spec->catfile( $Bin, 'base_count_maker' );
    log_timestamp( 'start', 'gc_frac' );
    eval {
      system $gcfr_command; 1;
    } or do {
      carp "*** base_count_maker failed: $EVAL_ERROR. $SKIP_STRING";
      log_timestamp( 'abort', 'gc_frac' );
      return 0;
    };
    log_timestamp( 'stop', 'gc_frac' );
    return 1;
}


sub picard {

    my $dict_jar = npg_common::RefMaker->new()->csd_jar();

    clean_slate('picard');

    my $picard_out = 'picard/' . $files[0];
    $picard_out .= '.dict';

    my $fasta_file_abs_path = abs_path("fasta/$files[0]");
    my ( $species, $genome_assembly ) = ( q{}, q{} );

    my $uri_json_file = '../uri.json';
    my $uri;

    if ( -e $uri_json_file ) {

        my $uri_json     = slurp($uri_json_file);
        my $uri_hashref  = from_json($uri_json);
        $uri             = $uri_hashref->{URI};
        $genome_assembly = $uri_hashref->{GENOME_ASSEMBLY};
        $species         = $uri_hashref->{SPECIES};
    }

    my $picard_command =
        "java -jar $dict_jar R= fasta/$files[0] O= $picard_out";

    if ($uri) {
        $picard_command .= " URI='$uri'";
    }

    if ( !$genome_assembly ) {
        ($genome_assembly) =
            $fasta_file_abs_path =~ m{/ ([^/]+)/ [^/]+/ fasta/ [^/]+ $}msx;
        $genome_assembly =~ s/_/ /msx;
    }

    if ($genome_assembly) {
        $picard_command .= " GENOME_ASSEMBLY='$genome_assembly'";
    }

    if ( !$species ) {
        ($species) = $fasta_file_abs_path
            =~ m{/ ([^/]+)/ (?:[^/]+/){2} fasta/ [^/]+ $}msx;
        $species =~ s/_/ /msx;
    }

    if ($species) {
        $picard_command .= " SPECIES='$species'";
    }

    log_timestamp( 'start', 'picard' );
    eval { system $picard_command; 1; }
        or do {
            carp "*** picard failed: $EVAL_ERROR. $SKIP_STRING";
            log_timestamp( 'abort', 'picard' );
            return 0;
        };

    log_timestamp( 'stop', 'picard' );
    return 1;
}

sub smalt {

    clean_slate('smalt');

    my $executable = q{smalt};
    my $smalt_command = qq{$executable index $files[0] ../fasta/$files[0]};
    $CWD = q{./smalt};

    log_timestamp( 'start', 'smalt' );
    eval { system $smalt_command; 1; }
        or do {
            carp "*** smalt conversion failed: $EVAL_ERROR $SKIP_STRING";
            log_timestamp( 'abort', 'smalt' );
            return 0;
        };

    $CWD = q{..};

    log_timestamp( 'stop', 'smalt' );
    return 1;
}


sub clean_slate {

    my ($dirname) = @_;

    # Start with a clean slate.
    ( -e $dirname ) && remove_tree($dirname);
    make_path( $dirname, { mode => $DIR_PERM } );

    return;
}


sub log_timestamp {
    my ( $state, $job ) = @_;

    my $message = sprintf "%s: %s %% %s\n", uc $state, $job, time;
    print {*STDOUT} $message or carp $OS_ERROR;

    return;
}




__END__


=head1 NAME

Ref_Maker - loop through all the indexing programs for the various aligners we
use.

=head1 VERSION


=head1 SYNOPSIS

Change cwd to parent directory of fasta subdirectory in the reference
repository.

    C<perl Ref_Maker>

If you specify aligners as arguments only those index files will be built.

    C<perl Ref_Maker --picard --bwa>

=head1 DESCRIPTION

Produce all the various index files required for the various aligners used by
NPD from a given fasta file.

Create a link from samtools/reference.fai to fasta/reference.fai, as samtools
expects to find these files in the same place.

Call it from a given subset node of the reference repository, e.g. 'all'. It
should be easy to write a wrapper to run it in all subset nodes below a given
higher node - e.g. strain/version or organism.

It finishes by printing some text suitable for pasting into the README file
for the reference sequence, giving the version of the software used and the
full command called to convert the reference.

=head1 USAGE

To run under LSF you need to reserve memory. 5.5 times the size of the fasta
file should be safe. E.g. for a 1Gb genome, the syntax is:

bsub -qlong -M5500000 -R'select[mem>5500] rusage[mem=5500]' perl Ref_Maker

This is due to bwa's 'is' algorithm, I don't know the memory requirements
for the 'bwtsw' algorithm, but it should be a lot less.

Most vertebrate genomes (and the contamination check genome) should be run
on the 'long' queue. Smaller genomes will be fine on 'normal'.

When adding a new aligner use $fastq[0] as the basename for the index files.


=head1 SUBROUTINES/METHODS

=head2 gcn

Run gcn_maker

=head2 gc_frac

Run base_count_maker

=head2 picard

Run CreateSequenceDictionary

=head2 smalt

Create smalt index

=head2 clean_slate

Delete and previous version/attempt and create a fresh directory.

=head2 log_timestamp

Log a timestamp for the start or end (normal or aborted) of an aligner job.

=head1 REQUIRED ARGUMENTS

=head1 OPTIONS

=head1 EXIT STATUS

=head1 DIAGNOSTICS

=head1 DEPENDENCIES

=over

=item strict

=item warnings

=item autodie

=item Carp

=item English

=item Readonly

=item Cwd

=item File::Basename

=item File::chdir

=item File::Copy

=item File::Path

=item File::Spec::Functions

=item FindBin

=item Getopt::Long

=item IPC::Open3

=item JSON

=item List::Util

=item Perl6::Slurp

=item POSIX

=item autodie

=back

=head1 BUGS AND LIMITATIONS

Some aligners fail on a combination of a large genome size and a high number
of sequences - but the Ref_Maker script should handle it gracefully and pass
on to the next aligner.

Because one of the aligners uses the full fasta file name as the basename for
its output, i.e. without stripping the suffix away, this behaviour has been
copied for all the aligners. It's ugly but consistent.

=head1 DIAGNOSTICS

=head1 INCOMPATIBILITIES

=head1 CONFIGURATION

=head1 CONFIGURATION AND ENVIRONMENT

Requires a subdirectory called 'fasta' to be present in the working directory.
This subdirectory should contain the fasta file to be converted and no other
fasta files.

=head1 AUTHOR

John O'Brien, jo3

=head1 LICENSE AND COPYRIGHT

Copyright (C) 2010 GRL, by John O'Brien

This file is part of NPG.

NPG is free software: you can redistribute it and/or modify
it under the terms of the GNU General Public License as published by
the Free Software Foundation, either version 3 of the License, or
(at your option) any later version.

This program is distributed in the hope that it will be useful,
but WITHOUT ANY WARRANTY; without even the implied warranty of
MERCHANTABILITY or FITNESS FOR A PARTICULAR PURPOSE.  See the
GNU General Public License for more details.

You should have received a copy of the GNU General Public License
along with this program.  If not, see <http://www.gnu.org/licenses/>.

=cut
<|MERGE_RESOLUTION|>--- conflicted
+++ resolved
@@ -43,10 +43,6 @@
 use autodie qw(:all);
 use Readonly;
 
-<<<<<<< HEAD
-use Readonly;
-=======
->>>>>>> d0fdd2a7
 our $VERSION = '0';
 
 Readonly::Array  my @ALIGNERS             => qw{ bowtie bowtie2 bwa samtools };
