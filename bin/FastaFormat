--- conflicted
+++ resolved
@@ -14,10 +14,6 @@
 use File::Copy;
 use Readonly;
 
-<<<<<<< HEAD
-use Readonly;
-=======
->>>>>>> d0fdd2a7
 our $VERSION = '0';
 
 Readonly::Scalar my $DEFAULT_LINE_LENGTH => 80;
@@ -118,10 +114,6 @@
 
 =head1 VERSION
 
-<<<<<<< HEAD
-
-=======
->>>>>>> d0fdd2a7
 =head1 SYNOPSIS
 
     C<<FastaFormat file1.fasta [file2.fasta] ... [int] ... [fileN.fasta]    
