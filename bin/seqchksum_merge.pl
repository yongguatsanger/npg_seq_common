--- conflicted
+++ resolved
@@ -170,13 +170,10 @@
 		}
 	}
 
-<<<<<<< HEAD
 	# convert non-comment rows into arrays
 	$init_rows = [ map { /^\#/smx ?  $_ :[ split /\t/smx ]} @{$inrows} ];
-=======
         # convert non-comment rows into arrays
 	$init_rows = [ map { $_ !~ /^\#/smx? [ (split /\t/smx, $_) ]: $_; } @{$inrows} ];
->>>>>>> e887f468
 	if(not @{$init_rows}) {
 		croak q[No input in initial input file ], $fn;
 	}
