#!/usr/bin/env perl
#########
# Author:        gq1
# Created:       2010-10-05
#

#########################
# This script generate bam index file from the given bam file
##########################

use strict;
use warnings;
use FindBin qw($Bin);
use lib ( -d "$Bin/../lib/perl5" ? "$Bin/../lib/perl5" : "$Bin/../lib" );

use npg_common::sequence::BAM_Index;

<<<<<<< HEAD
use Readonly;
=======
>>>>>>> d0fdd2a7
our $VERSION = '0';

npg_common::sequence::BAM_Index->new_with_options()->process();

exit 0;

__END__

=head1 NAME

bam_index.pl 

=head1 VERSION

<<<<<<< HEAD

=======
>>>>>>> d0fdd2a7
=head1 USAGE

 bam_index.pl  --input_bam temp.bam

=head1 CONFIGURATION

=head1 SYNOPSIS

=head1 DESCRIPTION

=head1 SUBROUTINES/METHODS

=head1 REQUIRED ARGUMENTS

=head1 OPTIONS

=head1 EXIT STATUS

=head1 DIAGNOSTICS

=head1 CONFIGURATION AND ENVIRONMENT

=head1 DEPENDENCIES

=over

=item strict

=item warnings

=item FindBin

=item npg_common::sequence::BAM_Index

=back

=head1 INCOMPATIBILITIES

=head1 BUGS AND LIMITATIONS

=head1 AUTHOR

Guoying Qi E<lt>gq1@sanger.ac.ukE<gt>

=head1 LICENSE AND COPYRIGHT

Copyright (C) 2010 GRL, by Guoying Qi

This file is part of NPG.

NPG is free software: you can redistribute it and/or modify
it under the terms of the GNU General Public License as published by
the Free Software Foundation, either version 3 of the License, or
(at your option) any later version.

This program is distributed in the hope that it will be useful,
but WITHOUT ANY WARRANTY; without even the implied warranty of
MERCHANTABILITY or FITNESS FOR A PARTICULAR PURPOSE.  See the
GNU General Public License for more details.

You should have received a copy of the GNU General Public License
along with this program.  If not, see <http://www.gnu.org/licenses/>.

=cut
<|MERGE_RESOLUTION|>--- conflicted
+++ resolved
@@ -15,10 +15,6 @@
 
 use npg_common::sequence::BAM_Index;
 
-<<<<<<< HEAD
-use Readonly;
-=======
->>>>>>> d0fdd2a7
 our $VERSION = '0';
 
 npg_common::sequence::BAM_Index->new_with_options()->process();
@@ -33,10 +29,6 @@
 
 =head1 VERSION
 
-<<<<<<< HEAD
-
-=======
->>>>>>> d0fdd2a7
 =head1 USAGE
 
  bam_index.pl  --input_bam temp.bam
