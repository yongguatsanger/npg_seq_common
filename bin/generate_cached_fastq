--- conflicted
+++ resolved
@@ -16,10 +16,6 @@
 
 use npg_common::extractor::fastq qw/generate_cache/;
 
-<<<<<<< HEAD
-use Readonly;
-=======
->>>>>>> d0fdd2a7
 our $VERSION = '0';
 
 # for each of the fastqcheck files found in the cache dir, check for a rename (necessary
@@ -160,10 +156,6 @@
 
 =head1 VERSION
 
-<<<<<<< HEAD
-
-=======
->>>>>>> d0fdd2a7
 =head1 SYNOPSIS
 
 Script to generate a chache of short (usually 10000 reads long) fastq files
