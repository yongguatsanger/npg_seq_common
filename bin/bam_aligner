#!/usr/bin/env perl
#########
# Author:        jo3
#

use strict;
use warnings;
use FindBin qw($Bin);
use lib ( -d "$Bin/../lib/perl5" ? "$Bin/../lib/perl5" : "$Bin/../lib" );
<<<<<<< HEAD
use Readonly;
our $VERSION = '0';
use npg_common::bam_align;
=======
>>>>>>> d0fdd2a7

use npg_common::bam_align;

our $VERSION = '0';

npg_common::bam_align->new_with_options()->run();

1;
__END__


=head1 NAME

bam_aligner - align the sequence data in a bam file

=head1 VERSION

<<<<<<< HEAD

=======
>>>>>>> d0fdd2a7
=head1 SYNOPSIS

iget /seq/5363/5363_1.bam - | bam_aligner > output.bam

iget /seq/5363/5363_1.bam - | bam_aligner --index_base /path/to/index/basename

iget /seq/5363/5363_1.bam - | bam_aligner --organism Human --strain NCBI36

iget /seq/5363/5363_1.bam - | bam_aligner --aligner bowtie

cat 5567_8.bam | bam_aligner --comment 'This text will be saved in the bam header'

To list all options use:

bam_aligner --help

For use with LSF, you'll need to reserve more than 10Gb of memory, e.g.

bsub -M11000000 -R'select[mem>11000] rusage[mem=11000]' \
 'iget /seq/5363/5363_1.bam | bam_aligner > 5363_1_re-align.bam'

=head1 USAGE

=head1 DESCRIPTION

Take a BAM file as piped input, save the header file, extract the sequence,
align it to a reference sequence, update the header and output a new BAM
format alignment.

The BAM file is piped to the script on STDIN using iget or cat.

The default aligner is bwa but another can be specified by a command line
argument and optionally with another argument specifying the path which
contains the executable (if the user wants to use a customized or beta
version for example).

If only the name is supplied the script will use the current version from the
NPD aligner collection. In only the path is supplied the script assumes the
last element is the name of the aligner, e.g. --aligner_path /here/is/bwa/
will set the aligner to 'bwa'.

Currently only bwa or bowtie can be used.

The reference should be specified by command line argument either as a species
name (and, optionally, a strain/version name) or as a path, giving the
basename of the aligner index file. If only the species name is supplied the
default strain/version for that organism in the NPD reference collection for
that species will be used.

The species and strain names are case-insenstive, and common names may be
used for the species (provided there is a link in the reference collection).
Scientific names may be specified as, e.g., --species 'Homo sapiens' or as
--species Homo_sapiens

If the species isn't supplied the script will try to determine it from the BAM
header. If it can't do that it will croak.

If both organism and aligner_index are both specified, the organism option is
ignored. There is no check to see if they disagree. Nor will the script check
for conflicts between the aligner_index and the aligner argument.

The script will automatically include a comment in the output BAM header
detailing the version of this script. An additional comment can be included
by the user with the --comment option.

=head1 SUBROUTINES/METHODS

None

=head1 REQUIRED ARGUMENTS

=head1 OPTIONS

=head1 EXIT STATUS

=head1 DIAGNOSTICS

=head1 CONFIGURATION

=head1 CONFIGURATION AND ENVIRONMENT

The first step the script takes is to sort the reads by name. This can be
very demanding on disk space as the sort function can write many temporary
files to disk. This can be problematic when several parallel jobs are run.

The script can also make heavy demands on memory, depending on the size of the
input BAM file, the reference genome and the aligner used. The initial sort
step should run within 10Gb of RAM, but the requirements of the aligner after
this step are harder to predict and the example LSF submission above may have
to be adjusted.

The script will try to work in the user's scratch area or, if that's not
found, the user's tmp diretory. This can be overridden with a command line
argument.

=head1 DEPENDENCIES

=over

=item strict

=item warnings

=item FindBin

=item npg_common::bam_align

=back

=head1 INCOMPATIBILITIES

None known.

=head1 BUGS AND LIMITATIONS

If there are user-defined read tags in the input bam file that are related
directly, or indirectly (e.g. quality values) to the read sequence, and if
the read changes strand in the new alignment, these tags will no long be
accurate as the script makes no attempt to reverse, or reverse-complement
user-defined tags.

=head1 AUTHOR

John O'Brien, E<lt>jo3@sanger.ac.ukE<gt>

=head1 LICENSE AND COPYRIGHT

Copyright (C) 2010 GRL, by John O'Brien

This program is free software: you can redistribute it and/or modify
it under the terms of the GNU General Public License as published by
the Free Software Foundation, either version 3 of the License, or
(at your option) any later version.

This program is distributed in the hope that it will be useful,
but WITHOUT ANY WARRANTY; without even the implied warranty of
MERCHANTABILITY or FITNESS FOR A PARTICULAR PURPOSE.  See the
GNU General Public License for more details.

You should have received a copy of the GNU General Public License
along with this program.  If not, see <http://www.gnu.org/licenses/>.

=cut<|MERGE_RESOLUTION|>--- conflicted
+++ resolved
@@ -7,12 +7,6 @@
 use warnings;
 use FindBin qw($Bin);
 use lib ( -d "$Bin/../lib/perl5" ? "$Bin/../lib/perl5" : "$Bin/../lib" );
-<<<<<<< HEAD
-use Readonly;
-our $VERSION = '0';
-use npg_common::bam_align;
-=======
->>>>>>> d0fdd2a7
 
 use npg_common::bam_align;
 
@@ -30,10 +24,6 @@
 
 =head1 VERSION
 
-<<<<<<< HEAD
-
-=======
->>>>>>> d0fdd2a7
 =head1 SYNOPSIS
 
 iget /seq/5363/5363_1.bam - | bam_aligner > output.bam
