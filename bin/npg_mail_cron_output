--- conflicted
+++ resolved
@@ -10,10 +10,6 @@
 use Getopt::Long;
 use Carp;
 
-<<<<<<< HEAD
-use Readonly;
-=======
->>>>>>> d0fdd2a7
 our $VERSION = '0';
 
 my $subject = q[];
@@ -75,10 +71,6 @@
 
 =head1 VERSION
 
-<<<<<<< HEAD
-
-=======
->>>>>>> d0fdd2a7
 =head1 USAGE
 
 =head1 CONFIGURATION
