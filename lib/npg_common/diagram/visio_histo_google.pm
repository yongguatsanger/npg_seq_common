#########
# Author:        Marina Gourtovaia
# Created:       05 May 2009
#

package npg_common::diagram::visio_histo_google;

use strict;
use warnings;
use Carp;
use English qw(-no_match_vars);
use POSIX;
use Readonly;

## no critic(ProhibitParensWithBuiltins Capitalization ProhibitMixedCaseSubs ProhibitManyArgs)

<<<<<<< HEAD
use Readonly;
=======
>>>>>>> d0fdd2a7
our $VERSION = '0';

Readonly::Scalar our $DELIMETER      => q[&];
Readonly::Scalar our $GOOGLE_URL     => q[http://chart.apis.google.com/chart?];
Readonly::Scalar our $GOOGLE_MAX_ENCODED_VALUE => 4095;
Readonly::Scalar our $DEFAULT_Y_MAX  => 100;
Readonly::Scalar our $BASE_ENCODE    => 64;
Readonly::Scalar our $YMAX_TOLERANCE => 0.01;
Readonly::Array  our @GOOGLE_ENCODE  => ( q{A}..q{Z}, q{a}..q{z}, 0..9, q{-}, q{.} );

sub new {
    my $class = shift;
    my $self = shift || {};
    bless $self, $class;

    $self->{encode}                 ||= 0;
    $self->{y_max}                  ||= $DEFAULT_Y_MAX;
    $self->{cht_chart_type}         ||= ['cht' , 'bvg'];
    $self->{chco_chart_colour}      ||= ['chco', '4D89F9'];
    $self->{chtt_chart_title}       ||= ['chtt', 'batch+X,run+Y,+lane+Z'];
    $self->{chs_chart_size}         ||= ['chs' , '300x250'];
    $self->{chd_chart_data}         ||= ['chd' , 't:20,30,40,23'];
    $self->{chds_chart_min_max}     ||= ['chds', '0,40'];
    $self->{chxt_chart_axises}      ||= ['chxt', 'x,y'];
    $self->{chxr_chart_axis_labels} ||= ['chxr', '0,1,4|1,0,40,10'];
    $self->{chbh_bar_props}         ||= ['chbh', '5,1,1']; #absolute units, 5 px bar, 1px distance between bars

    return $self;
}

sub chdl_chart_legend {
  my ( $self, $chart_legend ) = @_;

  if ( $chart_legend ) {
    if ( ! ref $chart_legend ) {
      $self->{chart_legend} = [ 'chdl', $chart_legend ];
    } elsif ( ref $chart_legend eq q{ARRAY} ) {
      $self->{chart_legend} = [ 'chdl', (join q{|}, @{ $chart_legend } ) ];
    } else {
      $self->{chart_legend} = [ 'chdl', (join q{|}, sort keys %{ $chart_legend } ) ];
    }
  }

  return $self->{chart_legend};
}

sub encode {
  my ( $self, $encode ) = @_;
  if ( $encode ) {
    $self->{encode} = $encode;
  }
  return $self->{encode};
}

sub y_max {
  my ( $self, $y_max ) = @_;
  if ( $y_max ) {
    $self->{y_max} = $y_max;
  }
  return $self->{y_max};
}

sub get_diagram_string {

    my ( $self, $no_data ) = @_;
    my @params = ();
    foreach my $key (sort keys %{$self}) {
        next if $key eq q{encode};
        next if $key eq q{y_max};
        next if ( $no_data && $key =~ /chtt|chs|chd|chds|chxt|chxr|chbh/xms );

        if ($key ne q[data] && $key ne q[xmax] && $key ne q[xmin]) {
            my $pair = $self->{$key};
            if ($pair && @{$pair} > 0) {
                push @params, $pair->[0] . q[=] . $pair->[1];
            }
        }
    }
    if ( $no_data ) {
      push @params, 'chs=70x250';
    }
    return $GOOGLE_URL . join("$DELIMETER", @params);
}

sub _encode_value {
  my ( $self, $value ) = @_;

  my $value_is_greater_than_0 = $value > 0 ? 1 : 0;
  my $y_max = $self->y_max();

  if ( $value >= $y_max ) {
    if ($value - $y_max > $YMAX_TOLERANCE) {
      croak qq[Value to encode $value is much bigger than max y $y_max (tolerance $YMAX_TOLERANCE)];
    }
    $value = $GOOGLE_MAX_ENCODED_VALUE;
  } else {
    $value = floor ( $value * $GOOGLE_MAX_ENCODED_VALUE / $y_max );
  }

  # we want to see a small bar if there is something.
  # If the y_max is too big, the above calculation could some values disappear
  if ( ! $value && $value_is_greater_than_0 ) {
    $value = 1;
  }

  my $char1 = @GOOGLE_ENCODE[ ( floor $value/$BASE_ENCODE ) ];
  my $char2 = @GOOGLE_ENCODE[ ( $value % $BASE_ENCODE ) ];

  return $char1 . $char2;
}

sub set_data { ## no critic (Subroutines::ProhibitExcessComplexity)

    my ( $self, $data ) = @_;
    my $raw_data;
    if ( ref $data eq q{ARRAY} ) {
      @{ $raw_data } = @{ $data };
    } else {
      %{ $raw_data } = %{ $data };
    }
    $self->{data} = $raw_data;

    my $prepared_data;
    my $data_set_join_char    = $self->encode() ? q{,}
                              :                   q{|}
                              ;
    my $data_point_join_char  = $self->encode() ? q{}
                              :                   q{,}
                              ;
    if ( ref $data eq q{ARRAY} ) {
      if ( ! ref $data->[0] ) {
        if ( $self->encode() ) {
          @{ $data } = map { $self->_encode_value( $_ ) } @{ $data };
        }
        $prepared_data = join( $data_point_join_char, @{ $data } );
      } else {
        my @sets;
        foreach my $data_set ( @{ $data } ) {
          if ( scalar @{ $data_set } ) {
            if ( $self->encode() ) {
              @{ $data_set } = map { $self->_encode_value( $_ ) } @{ $data_set };
            }
            push @sets, ( join( $data_point_join_char, @{ $data_set } ) );
          } else {
            if ( $self->encode() ) {
              push @sets, q{AA};
            } else {
              push @sets, 0;
            }
          }
        }
        $prepared_data = join( $data_set_join_char, @sets );
      }
    } else {
      my @sets;
      foreach my $key ( sort keys %{ $data } ) {
        if ( scalar @{ $data->{$key} } ) {
          if ( $self->encode() ) {
            @{ $data->{$key} } = map { $self->_encode_value( $_ ) } @{ $data->{$key} };
          }
          push @sets, ( join( $data_point_join_char, @{ $data->{$key} } ) );
        } else {
          if ( $self->encode() ) {
            push @sets, q{AA};
          } else {
            push @sets, 0;
          }
        }
      }
      $prepared_data = join( $data_set_join_char, @sets );
    }

    my $encoding_char = $self->encode() ? q{e}
                      :                   q{t}
                      ;

    $self->{chd_chart_data} = ['chd' , $encoding_char . q{:} . $prepared_data];

    # we'll reset this just in case we have encoded,
    # but other code doesn't expect $data to be changed
    if ( ref $data eq q{ARRAY} ) {
      @{ $data } = @{ $raw_data };
    } else {
      %{ $data } = %{ $raw_data };
    }

    return 1;
}


sub set_axisY_min_max {

    my ($self, $min, $max) = @_;
    $self->{chds_chart_min_max} = ['chds', $min . q[,] . $max];
    return 1;
}


sub set_chart_title {

    my ($self, $title) = @_;
    $self->{chtt_chart_title} = ['chtt', join(q[+], split(q[ ],  $title))];
    return 1;
}


sub set_chart_labels {

    my ($self, $xmin, $xmax, $xdelta, $ymin, $ymax, $ydelta) = @_;

    $self->{xmax} = $xmax;
    $self->{xmin} = $xmin;
    my @x = (0, $xmin, $xmax, $xdelta);
    my @y = (1, $ymin, $ymax, $ydelta);
    my $labels = join(q[,], @x) . q[|] . join(q[,], @y);
    $self->{chxr_chart_axis_labels} = ['chxr', $labels];
    return 1;
}


sub set_chart_size {

    my ($self, $width, $height) = @_;
    $self->{chs_chart_size} = ['chs' , $width . 'x' . $height];
    return 1;
}


sub set_bar_size {

    my ($self, $bar_width, $bar_distance) = @_;
    if (!defined $bar_distance || $bar_distance < 0) {
        $bar_distance = 0;
    }
    if (!$bar_width) {
        carp q[Bar width has to be set for a google chart];
    }
    if ($bar_width <= 0) {
        carp qq[Bar width for a google chart should be positive; value given $bar_width];
    }
    $self->{chbh_bar_props}         = ['chbh', $bar_width . ',1,' . $bar_distance];
    return 1;
}


sub set_vert_band_markers {

    my ($self, $bands) = @_;
    if (!exists $self->{data} || !$self->{data}) {
        croak q[Please set data array first];
    }
    if (!exists $self->{xmax} || !exists $self->{xmin}) {
        croak q[Please set axis labels first];
    }

    my $num_bands = @{$bands};
    if ($num_bands % 2 != 0) {
        croak q[The length of the arg array should be an even number];
    }

    ## no critic (ProhibitBooleanGrep)
    if ((grep {$_<$self->{xmin} || $_>$self->{xmax}} @{$bands})> 0) {
        croak q[Band values should be within the X axis min and max values];
    }

    my $count = 0;
    my $labels = q[];
    my $range = $self->{xmax} - $self->{xmin};
    my $colour = q[80C65A];
    while ($count < $num_bands-1) {
        if ($count == 0) {$colour = q[FF0000];}
        my $lower = ($bands->[$count]-$self->{xmin})/$range;
        $count++;
        my $upper = ($bands->[$count]-$self->{xmin})/$range;
        if ($count != 1) {$labels = $labels . q[|];}
        $labels = $labels . q[R,] . $colour . q[,0,] . $lower . q[,] . $upper;
    }
    $self->{chm_markers} = ['chm', $labels];
    return 1;
}




1;
__END__

=head1 NAME

npg_common::diagram::visio_histo_google - an API for producing bar diagrams with Google Chart API

=head1 VERSION

<<<<<<< HEAD

=======
>>>>>>> d0fdd2a7
=head1 SYNOPSIS

  use npg_common::diagram::visio_histo_google;

=head1 DESCRIPTION

npg_common::diagram::visio_histo_google

=head1 USAGE

  my $dia = npg_common::diagram::visio_histo_google->new();
  my $array = [1,2,2,3,5,5,7];
  $dia->set_title(q[My Chart]);
  $dia->set_data($array);
  $dia->set_axisY_min_max(0,7);
  my $url = $dia->get_diagram_string();

=head1 OPTIONS

=head1 SUBROUTINES/METHODS

=head2 new returns a npg_common::diagram::visio_histo_google object
  $dia = npg_common::diagram::visio_histo_google->new();

=head2 get_diagram_string returns a URL for generating a Google chart

=head2 set_chart_title sets the title of the chart

=head2 set_data  sets data

=head2 set_axisY_min_max sets axis Y min and max values

=head2 set_chart_labels - setd label for axises

=head2 set_chart_size - sets chart width and height

=head2 set_bar_size - sets bar width and a distance between bars

=head2 set_vert_band_markers

=head2 encode

Accessor to instruct the url generation to encode the dataset to provide url compression related to the base64 encoding in the google api.

Can optionally be provided on construction. Defaults to 0 (off).

=head2 y_max

Accessor to set y_max to be used, primarily for encoding.

Can optionally be provided on construction. Defaults to 100.

=head2 chdl_chart_legend

store the chart legend in the object. Will convert on storage to an arrayref ready for inclusion in the google uri.

Returns this arrayref. Due to the conversion, you cannot add this on object construction.

Can take a string, which it will treat as the string for the uri, an arrayref, which it will use the | char to join together to make the string for the uri, or a hashref, in which case it will sort the keys, and use these joined by the | for the string

To avoid possible problems, only use the hashref if your data has come from this, and you want it sorted by key

  my $aGoogleChartLegend = $oDia->chdl_chart_legend( $sLegend );
  my $aGoogleChartLegend = $oDia->chdl_chart_legend( $aLegend );
  my $aGoogleChartLegend = $oDia->chdl_chart_legend( $hData );

=head1 DIAGNOSTICS

=head1 CONFIGURATION AND ENVIRONMENT

=head1 DEPENDENCIES

=over

=item strict

=item warnings

=item Carp

=item English -no_match_vars

=item Readonly

=back

=head1 INCOMPATIBILITIES

=head1 BUGS AND LIMITATIONS

=head1 AUTHOR

Marina Gourtovaia

=head1 LICENSE AND COPYRIGHT

This program is free software: you can redistribute it and/or modify
it under the terms of the GNU General Public License as published by
the Free Software Foundation, either version 3 of the License, or
(at your option) any later version.

This program is distributed in the hope that it will be useful,
but WITHOUT ANY WARRANTY; without even the implied warranty of
MERCHANTABILITY or FITNESS FOR A PARTICULAR PURPOSE.  See the
GNU General Public License for more details.

You should have received a copy of the GNU General Public License
along with this program.  If not, see <http://www.gnu.org/licenses/>.

=cut
<|MERGE_RESOLUTION|>--- conflicted
+++ resolved
@@ -14,10 +14,6 @@
 
 ## no critic(ProhibitParensWithBuiltins Capitalization ProhibitMixedCaseSubs ProhibitManyArgs)
 
-<<<<<<< HEAD
-use Readonly;
-=======
->>>>>>> d0fdd2a7
 our $VERSION = '0';
 
 Readonly::Scalar our $DELIMETER      => q[&];
@@ -311,10 +307,6 @@
 
 =head1 VERSION
 
-<<<<<<< HEAD
-
-=======
->>>>>>> d0fdd2a7
 =head1 SYNOPSIS
 
   use npg_common::diagram::visio_histo_google;
