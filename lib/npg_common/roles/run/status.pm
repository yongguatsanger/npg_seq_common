#############
# Created By: ajb
# Created On: 2010-12-06

package npg_common::roles::run::status;
use Moose::Role;
use Carp;
use English qw{--no_match_vars};
use npg::api::run;
use npg::api::request;
use npg::api::run_status_dict;

<<<<<<< HEAD

use Readonly;
our $VERSION = '0';

=======
>>>>>>> d0fdd2a7
with qw{npg_common::roles::log};

our $VERSION = '0';

## no critic (Documentation::RequirePodAtEnd)
=head1 NAME

npg_common::roles::run::status

=head1 VERSION

<<<<<<< HEAD

=======
>>>>>>> d0fdd2a7
=head1 SYNOPSIS

  package My::Moose::Package;
  use Moose;
  with qw{npg_common::roles::run::status};


=head1 DESCRIPTION

This role imports some methods for obtaining and updating the run status of a run, via the npg::api::run
and npg::api::run_status_dict modules

=head1 SUBROUTINES/METHODS

=head2 update_run_status

Takes a run id and a status, and updates this run to this status.

  $oClass->update_run_status( {
    status_desc => $sStatus
  } );

It is clever enough to look at $self->id_run() for an id_run, however, it won't look in any run objects,
and will then croak if you haven't now provided both.

status_desc must be provided in the args given

If you have a a run object already created ( in $self->run() ), it will use this (and it's util object),
else it will try for a util object in $self->apiutil(), or finally will try to obtain the objects, allowing
them to create their own util objects

=cut

sub update_run_status {
  my ($self, $args) = @_;

  local $ENV{npg::api::request->cache_dir_var_name()} = q();
  local $ENV{npg::api::request->save2cache_dir_var_name()} = 0;

  if ( ! $args->{id_run} && $self->can( q{id_run} ) ) {
    $args->{id_run} = $self->id_run();
  }

  if ( ! $args->{id_run} || ! $args->{status_desc} ) {
    croak q{no id_run and/or status_desc provided};
  }

  my $id_run = $args->{id_run};

  $self->log(qq{Updating Run $args->{id_run} to '$args->{status_desc}'});

  if ( $self->can( q{run} ) && ( ref $self->run() ) && $self->run()->id_run() == $id_run ) {
    $args->{run} = $self->run();
    $args->{util} = $self->run()->util();
    $self->_obtain_run_and_all_other_objects_for_run_statuses( $args );
  }

  if ( ! $args->{run} ) {
    $args->{util} = $self->can( q{apiutil} ) ? $self->apiutil() : undef;
    $self->_obtain_run_and_all_other_objects_for_run_statuses( $args );
  }

  my $current_run_status = $args->{current_run_status};
  my $rsd = $args->{rsd};
  my $run = $args->{run};

  if ( ! $run || ! $rsd || ! $current_run_status ) {
    croak q{Unable to obtain a necessary objects for updating the status of } . $id_run;
  }

  if ( $current_run_status->id_run_status_dict() == $rsd->id_run_status_dict() ) {
    $self->log( qq{Leaving $id_run at '$args->{status_desc}'/} . $rsd->id_run_status_dict() );
    return 1;
  }

  $self->log( qq{Updating $id_run to '$args->{status_desc}'/} . $rsd->id_run_status_dict() );
  my $new_run_status = npg::api::run_status->new({
		util               => $run->util(),
		id_run             => $id_run,
		id_run_status_dict => $rsd->id_run_status_dict(),
	});

  return $new_run_status->create();
}

=head2 run_statuses

Returns a hashref of run statuses from the npg tracking application, with a set of descriptive keys
which can remain constant

=cut

Readonly::Hash our %STATUSES => (
  6 => q{STATUS_ANALYSIS_PENDING},
  7 => q{STATUS_ANALYSIS_IN_PROGRESS},
  9 => q{STATUS_ANALYSIS_COMPLETE},
  12 => q{STATUS_RUN_ARCHIVED},
  14 => q{STATUS_ANALYSIS_PRELIM},
  15 => q{STATUS_ANALYSIS_PRELIM_COMPLETE},
  17 => q{STATUS_ARCHIVAL_PENDING},
  18 => q{STATUS_ARCHIVAL_IN_PROGRESS},
  19 => q{STATUS_QC_REVIEW_PENDING},
  20 => q{STATUS_QC_COMPLETE},
  24 => q{STATUS_SECONDARY_ANALYSIS_IN_PROGRESS},
);

sub run_statuses {
  my ( $self, $args ) = @_;

  if ( $self->_has_run_statuses() ) {
    return $self->_run_statuses();
  }

  my $rsds = $self->_obtain_rsd_object( $args )->run_status_dicts();

  my $href = {};

  foreach my $rsd ( @{ $rsds } ) {
    if ( $STATUSES{ $rsd->id_run_status_dict } ) {
      $href->{ $STATUSES{ $rsd->id_run_status_dict } } = $rsd->description();
    }
  }

  $self->_run_statuses( $href );

  return $href;
}

# cache the run statuses
has q{_run_statuses} => (
  isa => q{HashRef[Str]},
  is  => q{rw},
  predicate => q{_has_run_statuses},
);

# does the evaluation and obtaining of the objects needed
sub _obtain_run_and_all_other_objects_for_run_statuses {
  my ( $self, $args ) = @_;

  my $run = $args->{run};
  my $rsd = $args->{rsd};
  my $util = $args->{util};
  my $id_run = $args->{id_run};
  my $status_desc = $args->{status_desc};

  eval {
    # if run was not already provided
    # use any util provided
    if ( ! $args->{run} ) {
      $args->{run} = npg::api::run->new( {
        id_run  => $id_run,
        ( $util ? ( util => $util ) : ()),
      } );
    }
    # if run_status_dict not already provided
    if ( ! $args->{rsd} ) {
      $args->{rsd} = $self->_obtain_rsd_object( {
        status_desc => $status_desc,
        util        => $args->{run}->util(),
	    } );
    }
    # force a read on run to get the current run status, which will test if the object is ok
    $args->{current_run_status} = $args->{run}->current_run_status();
  } or do {
    $self->log( $EVAL_ERROR );
    undef $args->{run};
    undef $args->{rsd};
    undef $args->{util};
  };

  return 1;
}

sub _obtain_rsd_object {
  my ( $self, $args ) = @_;

  my $init = {};
  $args->{status_desc} && ( $init->{description} = $args->{status_desc} );
  $args->{util}        && ( $init->{util}        = $args->{util} );

  return npg::api::run_status_dict->new( $init );
}

1;
__END__

=head1 DIAGNOSTICS

=head1 CONFIGURATION AND ENVIRONMENT

=head1 DEPENDENCIES

=over

=item Moose::Role

=item Carp

=item English -no_match_vars

=back

=head1 INCOMPATIBILITIES

=head1 BUGS AND LIMITATIONS

=head1 AUTHOR

Andy Brown

=head1 LICENSE AND COPYRIGHT

Copyright (C) 2010 GRL, by Andy Brown (ajb@sanger.ac.uk)

This program is free software: you can redistribute it and/or modify
it under the terms of the GNU General Public License as published by
the Free Software Foundation, either version 3 of the License, or
(at your option) any later version.

This program is distributed in the hope that it will be useful,
but WITHOUT ANY WARRANTY; without even the implied warranty of
MERCHANTABILITY or FITNESS FOR A PARTICULAR PURPOSE.  See the
GNU General Public License for more details.

You should have received a copy of the GNU General Public License
along with this program.  If not, see <http://www.gnu.org/licenses/>.<|MERGE_RESOLUTION|>--- conflicted
+++ resolved
@@ -10,13 +10,6 @@
 use npg::api::request;
 use npg::api::run_status_dict;
 
-<<<<<<< HEAD
-
-use Readonly;
-our $VERSION = '0';
-
-=======
->>>>>>> d0fdd2a7
 with qw{npg_common::roles::log};
 
 our $VERSION = '0';
@@ -28,10 +21,6 @@
 
 =head1 VERSION
 
-<<<<<<< HEAD
-
-=======
->>>>>>> d0fdd2a7
 =head1 SYNOPSIS
 
   package My::Moose::Package;
