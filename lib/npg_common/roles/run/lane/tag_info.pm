#############
# Created By: gq1
# Created On: 2010-03-17

package npg_common::roles::run::lane::tag_info;
use Moose::Role;

use strict;
use warnings;
use Carp qw(carp cluck croak confess);
use Perl6::Slurp;
use English qw{-no_match_vars};
use Readonly;

with qw{npg_tracking::illumina::run::short_info npg_tracking::illumina::run::folder};
with qw{npg_common::roles::log};
with qw{npg_tracking::glossary::tag};

<<<<<<< HEAD
use Readonly;
=======
>>>>>>> d0fdd2a7
our $VERSION = '0';
## no critic (RequirePodAtEnd)

Readonly::Array our @LANE_RANGE_ARRAY => ( 1..8 );
Readonly::Scalar our $LSF_INDEX_MULTIPLIER => 1000;

=head1 NAME

npg_common::roles::run::lane::tag_info

=head1 VERSION

<<<<<<< HEAD

=======
>>>>>>> d0fdd2a7
=head1 SYNOPSIS

  package MyPackage;
  use Moose;
  with qw{npg_common::roles::run::lane::tag_info};

=head1 DESCRIPTION

=head1 SUBROUTINES/METHODS

=head2 get_tag_index_list

read the lane tag file and return a list of tag index plus 0

=cut

has q{lane}       => ( isa => q{Int}, is => q{rw}, required => 0 );

sub get_tag_index_list {
  my ( $self, $lane ) = @_;

  $lane ||= $self->lane();

  if ( ! $lane ){
    croak 'no run lane number given';
  }

  my $tag_list_hash = $self->tag_list( $lane );

  my $tag_index_list = [ 0 ];

  foreach my $index ( sort keys %{ $tag_list_hash } ) {
    push @{ $tag_index_list }, $index;
  }

  return $tag_index_list;
}

=head2 tag_list

return a hashref, tag_index as key and tag as value

=cut

sub tag_list {
  my ( $self, $lane ) = @_;

  $lane ||= $self->lane();


  if(!$lane){
    croak 'no run lane number given';
  }

  my $lane_tag_file = $self->runfolder_path().qq{/lane_$lane.tag};
  my %tag_list;
  if(-e $lane_tag_file){
     my @lane_tag_lines = slurp $lane_tag_file;

     %tag_list = map {reverse split /\s+/mxs} @lane_tag_lines;

  }else{
    $self->log("The tag info file not available for lane $lane");
  }
  return \%tag_list;
}

=head2 is_multiplexed_lane

for a multiplexed run, returns 1 if this lane is multiplexed, 0 otherwise

=cut

sub is_multiplexed_lane {
  my ($self, $lane) = @_;

  $lane ||= $self->lane();

  if(!$lane){
    croak 'no run lane number given';
  }

  my $tag_index_list = $self->get_tag_index_list($lane);
  my $num_tag_index = scalar @{$tag_index_list};
  if( $num_tag_index > 1){
    return 1;
  }

  return 0;
}

=head2 all_lane_tag_pairs

store of lane_tag_pairs to be used

this is an array of hashrefs as follows

[ {
  position => x,
  tag_index => y,
},
...]

to populate this manually

  $oClass->add_lane_tag_pair( {
    position => $iX,
    tag_index => $iY,
  } );

or populate by utilising add_lane_tag_pairs/add_all_lane_tag_pairs

=cut

has q{lane_tag_pairs} => (
  traits     => [ q{Array} ],
  isa         => q{ArrayRef[HashRef[Int]]},
  is          => q{ro},
  init_arg    => undef,
  default    => sub { [] },
  handles    => {
    all_lane_tag_pairs    => q{elements},
    add_lane_tag_pair     => q{push},
    count_lane_tag_pairs  => q{count},
    has_no_lane_tag_pairs => q{is_empty},
    clear_lane_tag_pairs  => q{clear},
  },
);

=head2 add_lane_tag_pairs

works out and adds the lane_tag pairs to the arrayref lane_tag_pairs based on the lane tag file if it is a multiplexed lane
will croak if it can't find a lane position, either provided or via $self->lane()

  eval {
    $oClass->add_lane_tag_pairs();
  } or do {
    ...error handling in case you have not provided $self->lane()...
  };

  $oClass->add_lane_tag_pairs( $iLanePosition );

=cut

sub add_lane_tag_pairs {
  my ( $self, $lane ) = @_;

  $lane ||= $self->lane();

  if ( ! $lane ) {
    croak q{No lane provided. Please supply a lane position, or use add_all_lane_tag_pairs};
  }

  if ( $self->is_multiplexed_lane( $lane ) ) {
    my $tag_index_list = $self->get_tag_index_list( $lane );
    foreach my $tag_index ( @{ $tag_index_list } ) {

      # test that the tag index is within the allowed parameters
      # otherwise croak, as we must be able to deal with the index
      eval {
        $self->tag_index( $tag_index );
        1;
      } or do {
        croak $EVAL_ERROR;
      };

      $self->add_lane_tag_pair( {
        position => $lane,
        tag_index => $tag_index,
      } );
    }
  }

  return 1;
}

=head2 add_all_lane_tag_pairs

works out and adds the lane_tag pairs to the arrayref lane_tag_pairs based on the lane tag file if it is a multiplexed lane
for all the lanes.
If you have an arrayref $self->lanes(), it will use the contents of that, else loops through [ 1..8 ]

  $oClass->add_all_lane_tag_pairs();

For both add_lane_tag_pairs and add_all_lane_tag_pairs, they will croak if the find index values which are outside the allowed
parameters. For this, see role npg_tracking::glossary::tag

=cut

sub add_all_lane_tag_pairs {
  my ( $self ) = @_;

  my $lanes;
  if ( $self->can( q{lanes} ) && scalar @{ $self->lanes() } ) {
    $lanes = $self->lanes();
  } else {
    $lanes = \@LANE_RANGE_ARRAY;
  }

  foreach my $lane ( @{ $lanes } ) {
    $self->add_lane_tag_pairs( $lane );
  }

  return 1;
}

=head2 lsf_job_array_from_lane_tag_pairs

Generates an lsf_job_array from the lane_tag_pairs found. This does run add_all_lane_tag_pairs if no lane_tag_pairs already provided

The array will look as follows

  [1000-1006, 2000,2010,2100, 3000-3004, 3006, 5000, 6000, 7000, 7062-7083]

Which would represent
  Lanes 4 and 8 not being multiplexed,
  L1 with tags 1->6,
  L2 with tags 10 and 100,
  L3 with tags 1->4 and 6
  L5 and 6 multiplexed but with no tags apart from 0 (as highly unlikely as this is going to be!)
  L7 with tags 62->83

Should there actually be a tag with index 999

=cut

sub lsf_job_array_from_lane_tag_pairs {
  my ( $self ) = @_;

  if ( $self->has_no_lane_tag_pairs() ) {
    $self->add_all_lane_tag_pairs();
  }

  my @all_lane_tag_pairs = $self->all_lane_tag_pairs();

  my @lsf_indices;
  foreach my $pair ( @all_lane_tag_pairs ) {
    my $index = ( $pair->{position} * $LSF_INDEX_MULTIPLIER ) + $pair->{tag_index};
    push @lsf_indices, $index;
  }

  @lsf_indices = sort { $a <=> $b } @lsf_indices;

  return $self->create_array_string( @lsf_indices );
}

=head2 create_array_string

takes an array of integers, and then converts them to an LSF job array string for appending to a job_name

string takes the format

  [1,4-7,10...]

  my $sArrayString = $oClass->create_array_string( 1,4,5,6,7,10... );

=cut

sub create_array_string {
  my ( $self, @lsf_indices ) = @_;

  my ( $start_run, $end_run, $ret );

  $ret = q{};
  foreach my $entry ( @lsf_indices ) {

    # have we already started looping through
    if ( defined $end_run ) {

      # if the number is consecutive, increment end of the run
      if ( $entry == $end_run + 1 ) {
        $end_run = $entry;

      # otherwise, finish up that run, which may just be a single number
      } else {
        if ( $start_run != $end_run ) {
          $ret .= q{-} . $end_run;
        }
        $ret .= q{,} . $entry;
        $start_run = $end_run = $entry;
      }

    # we haven't looped through at least once, so set up
    } else {
      $ret .= $entry;
      $start_run = $end_run = $entry;

    }

  }

  if ( $start_run != $end_run ) {
    $ret .= q{-} . $end_run ;
  }
  $ret = q{[} . $ret . q{]};
  return $ret;
}

=head2 position_decode_string
=head2 tag_index_decode_string

these return the code string which can be put in a command line to decode the LSB_JOBINDEX back to position and tag_index
respectively, assuming that you used this code to generate them, including backticks

  my $sPostitionDecodeString = $oClass->position_decode_string();
  my $sTagIndexDecodeString  = $oClass->tag_index_decode_string();

=cut

sub position_decode_string {
  my ( $self ) = @_;

  return q{`echo $} . q{LSB_JOBINDEX/} . $LSF_INDEX_MULTIPLIER . q{ | bc`};

}

sub tag_index_decode_string {
  my ( $self ) = @_;

  return q{`echo $} . q{LSB_JOBINDEX%} . $LSF_INDEX_MULTIPLIER . q{ | bc`};

}

1;
__END__

=head1 DIAGNOSTICS

=head1 CONFIGURATION AND ENVIRONMENT

=head1 DEPENDENCIES

=over

=item Moose::Role

=item Carp

=item Readonly

=item Perl6::Slurp

=item npg_common::roles::log

=item npg_tracking::illumina::run::short_info

=item npg_tracking::illumina::run::folder

=item npg_tracking::glossary::tag

=back

=head1 INCOMPATIBILITIES

=head1 BUGS AND LIMITATIONS

=head1 AUTHOR

Guoying Qi

=head1 LICENSE AND COPYRIGHT

Copyright (C) 2010 GRL, by Guoying Qi

This program is free software: you can redistribute it and/or modify
it under the terms of the GNU General Public License as published by
the Free Software Foundation, either version 3 of the License, or
(at your option) any later version.

This program is distributed in the hope that it will be useful,
but WITHOUT ANY WARRANTY; without even the implied warranty of
MERCHANTABILITY or FITNESS FOR A PARTICULAR PURPOSE.  See the
GNU General Public License for more details.

You should have received a copy of the GNU General Public License
along with this program.  If not, see <http://www.gnu.org/licenses/>.<|MERGE_RESOLUTION|>--- conflicted
+++ resolved
@@ -16,10 +16,6 @@
 with qw{npg_common::roles::log};
 with qw{npg_tracking::glossary::tag};
 
-<<<<<<< HEAD
-use Readonly;
-=======
->>>>>>> d0fdd2a7
 our $VERSION = '0';
 ## no critic (RequirePodAtEnd)
 
@@ -32,10 +28,6 @@
 
 =head1 VERSION
 
-<<<<<<< HEAD
-
-=======
->>>>>>> d0fdd2a7
 =head1 SYNOPSIS
 
   package MyPackage;
