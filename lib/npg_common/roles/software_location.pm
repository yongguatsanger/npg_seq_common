#########
# Author:        ejz
# Created:       2013-01-08
#

package npg_common::roles::software_location;

use Moose::Role;
use Moose::Util::TypeConstraints;
use Carp;
use File::Spec::Functions qw(catfile);
use Cwd qw(abs_path);
use File::Which qw(which);
use IPC::Open3;
use Perl6::Slurp;
use Readonly;

<<<<<<< HEAD
use Readonly;
=======
>>>>>>> d0fdd2a7
our $VERSION = '0';

Readonly::Array  my @TOOLS => qw/bwa samtools samtools_irods bowtie java/;

subtype 'NpgCommonResolvedPathExecutable'
      => where { (abs_path($_) eq $_) && ( -x $_) },
      => as 'Str',
      => message { ($_ || q[]). ' is not an executable' };
coerce 'NpgCommonResolvedPathExecutable',
      from 'Str',
      via { /\//sxm ? (abs_path($_) || croak "'$_' is an invalid path")
                    : ! $_ ? croak 'missing name of executable'
                    : which($_) ? abs_path( (which($_))[0] )
                    : croak "no '$_' executable is on the path" };

foreach my $tool ( @TOOLS ) {
    my $attribute_name = qq[${tool}_cmd];
    has $attribute_name     => (
       is                   => 'ro',
       isa                  => 'NpgCommonResolvedPathExecutable',
       lazy_build           => 1,
       coerce               => 1,
       documentation        => qq[${tool} command, returned resolved to an absolute path to an executable],
    );
   my $build_method = qq[_build_${attribute_name}];
   ##no critic (ProhibitNoStrict ProhibitNoWarnings)
   no strict 'refs';
   no warnings 'redefine';
   *{$build_method}= sub{ return $tool; };
}

subtype 'NpgCommonResolvedPathJarFile'
      => where { ( -r $_) && (abs_path($_) eq $_) },
      => as 'Str';
coerce 'NpgCommonResolvedPathJarFile',
      from 'Str',
      via {/\//sxm ? ( abs_path($_) || croak "'$_' is an invalid path" )
                   : _find_jar($_)  || croak "no such file on CLASSPATH: $_"};

sub _find_jar {
    my $name = shift;
    my $jar_path = $ENV{CLASSPATH} || croak qq[Can't find '$_' because CLASSPATH is not set];
    my @search_path = split /\:/smx, $jar_path;
    foreach my $directory (@search_path) {
        my $jar = catfile($directory, $name);
        return abs_path($jar) if (-e $jar);
    }
    return;
}

sub resolved_paths {
    my $self = shift;
    my $predicate_hash = {};
    foreach my $tool (@TOOLS) {
        my $accessor = qq[${tool}_cmd];
        my $method = qq[has_$accessor];
        if ($self->$method) {
            $predicate_hash->{$accessor} = $self->$accessor;
        }
    }
    return %{$predicate_hash};
}

sub current_version {
    my ( $self, $cmd ) = @_;

    croak 'Tool command required as argument' if !$cmd;
    croak "'$cmd' not found" if !-e $cmd;
    my $version;
    if ($cmd =~ /[.]jar$/smx) {
        $cmd = join q[ ], $self->java_cmd, q[-Xmx64m], q[-jar], $cmd, q[--version];
        $version = _get_jar_version($cmd);
    } else {
        my $regex = qr{^(?: $cmd )? \s*
                       version [:]? \s+
                       (\S+ (?: [ \t]+ \S+ )? )
                      }imsx;
        foreach my $arg ( q{}, '--version', '-v', '-V', 'version' ) {
            my $out;
            my $pid = open3( undef, $out, $out, "$cmd $arg" );
            waitpid $pid, 0;
            my $output = slurp($out);
            ($version) = $output =~ m/$regex/igmsx;
            last if defined $version;
        }
    }
    return $version;
}

sub _get_jar_version {
    my $cmd = shift;
    my $out;
    my $pid = open3( undef, $out, $out, $cmd);
    waitpid $pid, 0;
    my $version = slurp($out);
    ##no critic (ErrorHandling::RequireCarping)
    warn qq[Version string for command '$cmd': $version\b];
    ##use critic
    if ($version !~ /^\d+/smx) {
        return;
    } else {
        $version =~ s/\s$//gsmx;
    }
    return $version;
}

no Moose::Util::TypeConstraints;
no Moose::Role;

1;
__END__


=head1 NAME

npg_common::roles::software_location

=head1 VERSION

<<<<<<< HEAD

=======
>>>>>>> d0fdd2a7
=head1 SYNOPSIS

  use Moose;
  with 'npg_common::roles::software_location';

=head1 DESCRIPTION

Heuristic for finding at run time installed third-party tools 

=head1 SUBROUTINES/METHODS

=head2 samtools_cmd

samtools command resolved to an absolute path to an executable;
defaults to "samtools" found on the path
 
=head2 samtools_irods_cmd
 
samtools_irods command resolved to an absolute path to an executable;
defaults to "samtools_irods" found on the path

=head2 bwa_cmd

bwa command resolved to an absolute path to an executable;
defaults to "bwa" found on the path

=head2 bowtie_cmd

bowtie command resolved to an absolute path to an executable;
defaults to "bowtie" found on the path

=head2 bcftools_cmd

bcftools command resolved to an absolute path to an executable;
defaults to "bcftools" found on the path

=head2 java_cmd

java command resolved to an absolute path

=head2 find_jar

find a named jar on the current jar_path

=head2 resolved_paths

returns a hash with accessors which are set 

=head2 current_version

given a tool command, returns the version of the tool
returns undefined if cannot get the version

  my $version = $obj->current_version(q[mypath/bwa]);

=head1 CONFIGURATION AND ENVIRONMENT

=head1 DEPENDENCIES

=over

=item Moose::Role

=item Moose::Util::TypeConstraints

=item Carp

=item File::Spec::Functions

=item Cwd

=item File::Which

=item IPC::Open3

=item Perl6::Slurp

=back

=head1 INCOMPATIBILITIES

=head1 DIAGNOSTICS

=head1 BUGS AND LIMITATIONS

Please contact the author with any found.

=head1 AUTHOR

Eduard J. Zuiderwijk, E<lt>ejz@sanger.ac.ukE<gt>

=head1 LICENSE AND COPYRIGHT

Copyright (C) 2013 GRL, by Ed Zuiderwijk

This program is free software: you can redistribute it and/or modify
it under the terms of the GNU General Public License as published by
the Free Software Foundation, either version 3 of the License, or
(at your option) any later version.

This program is distributed in the hope that it will be useful,
but WITHOUT ANY WARRANTY; without even the implied warranty of
MERCHANTABILITY or FITNESS FOR A PARTICULAR PURPOSE.  See the
GNU General Public License for more details.

You should have received a copy of the GNU General Public License
along with this program.  If not, see <http://www.gnu.org/licenses/>.

=cut
<|MERGE_RESOLUTION|>--- conflicted
+++ resolved
@@ -15,10 +15,6 @@
 use Perl6::Slurp;
 use Readonly;
 
-<<<<<<< HEAD
-use Readonly;
-=======
->>>>>>> d0fdd2a7
 our $VERSION = '0';
 
 Readonly::Array  my @TOOLS => qw/bwa samtools samtools_irods bowtie java/;
@@ -138,10 +134,6 @@
 
 =head1 VERSION
 
-<<<<<<< HEAD
-
-=======
->>>>>>> d0fdd2a7
 =head1 SYNOPSIS
 
   use Moose;
