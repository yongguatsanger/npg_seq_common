#########
# Author:        gq1
# Created:       2010-08-03
#

package npg_common::sequence::SAM_Index_Tag;

use strict;
use warnings;
use Moose;
use Carp;
use English qw(-no_match_vars);

with 'MooseX::Getopt';

<<<<<<< HEAD
use Readonly;
our $VERSION = '0';
=======
our $VERSION = '0';

>>>>>>> d0fdd2a7
## no critic (Documentation::RequirePodAtEnd)

=head1 NAME

npg_common::sequence::SAM_Index_Tag

=head1 VERSION

<<<<<<< HEAD

=======
>>>>>>> d0fdd2a7
=head1 SYNOPSIS

=head1 DESCRIPTION

This modules add indexing sequence tag and quality score to first read in the sam file

=head1 SUBROUTINES/METHODS

=head2 sam

input sam file to add indexing tag sequence in

if missing, stdin will be used
 
=cut

has 'sam'             => (isa             => 'Str',
                          is              => 'rw',
                          default         => q{},
                          documentation   => 'Input sam to add indexing tag sequence in, if missing stdin will be used',
                         );

=head2 index_fastq_file

index fastq file name with path, the order of reads must be the same with the order in sam file

=cut

has 'index_fastq_file'         => (isa            => 'Str',
                                   is             => 'rw',
                                   documentation  => 'index fastq file name with path',
                                   required       =>  1,
                                  );

=head2 process

the main method to call

=cut

sub process{
   my $self = shift;

   #get index fastq file
   my $fastq_t = $self->index_fastq_file();
   my $fastq_t_fh;
   if( $fastq_t && (! -e $fastq_t ) ){
      croak "the given index fastq file $fastq_t not exists!";
   }elsif( $fastq_t ){
     open $fastq_t_fh, q{<}, $fastq_t or croak "Can not open file $fastq_t"; ## no critic (InputOutput::RequireBriefOpen)
   }


   #check where to get sam file and pre-process sam file
   my $sam_file = $self->sam();

   my $sam_fh;
   my $sam_line;

   #sam from a file or stdin
   if($sam_file){
     open $sam_fh, q{<}, $sam_file or croak "Can not open file:$sam_file"; ## no critic (InputOutput::RequireBriefOpen)
   }else{
     $sam_fh =q{STDIN};
   }

   #jump header section of sam
   $sam_line = <$sam_fh>;
   while($sam_line && $sam_line =~ /^@/mxs){
         print $sam_line or croak 'Can not print';
         $sam_line = <$sam_fh>;
   }

   #check other sam line
   while($sam_line){
      chomp $sam_line;
      print $self->_add_index_tag($sam_line, $fastq_t_fh ), "\n" or croak "Cannot print $sam_line";
      $sam_line = <$sam_fh>;
   }

   if( $sam_fh ){
     close $sam_fh or croak "Can not close file: $sam_file";
   }
   if( $fastq_t_fh ) {
     close $fastq_t_fh or croak "Can not close file: $fastq_t";
   }

   return;
}

=head2 _add_index_tag

add index tag sequence for one sam line

=cut

sub _add_index_tag {
   my ($self, $sam_line, $fastq_t_fh) = @_;

   chomp $sam_line;

   if(!$sam_line){
     croak 'The given sam line is empty';
   }

   my @sam_fields = split /\t/mxs, $sam_line;
   if( scalar  @sam_fields < 4 ) {## no critic (ValuesAndExpressions::ProhibitMagicNumbers)
     croak "SAM format wrong: $sam_line";
   }

   my $id_sam = shift @sam_fields;
   my $flag = shift @sam_fields;
   my $first_read_sam = ($flag & 64) >> 6; ## no critic (ValuesAndExpressions::ProhibitMagicNumbers)
   my $second_read_sam = ($flag & 128) >> 7; ## no critic (ValuesAndExpressions::ProhibitMagicNumbers)

   if($second_read_sam){

     return $sam_line;
   }

   my $indexing_id;
   my $indexing_seq;
   my $indexing_qul;

   if( $fastq_t_fh ){
     my $read_found = 0;
     while( !$read_found ){
         $indexing_id = <$fastq_t_fh>;
         if(!$indexing_id){
            carp 'index fastq file reach the end';
            last;
         }
         $indexing_seq = <$fastq_t_fh>;
         <$fastq_t_fh>;
         $indexing_qul = <$fastq_t_fh>;
         chomp $indexing_id;
         chomp $indexing_seq;
         chomp $indexing_qul;

        if($indexing_id !~ /^@/mxs || !$indexing_seq || !$indexing_qul){
           croak "Indexing fastq file format wrong: $indexing_id is not the first line of one read or no sequence or quality available";
         }

        if(length $indexing_seq != length $indexing_qul){
            croak "Indexing tag sequence length is not equal to quality length\n$indexing_seq\n$indexing_qul"
        }

        if($indexing_id =~ /^\@$id_sam/mxs){
          $read_found = 1;
        }
     }
     if(!$read_found){
        croak "Read id in sam file $id_sam does not have a indexing tag sequence in the indexing fastq file";
     }
   }

   if( $indexing_seq && $indexing_qul){
      $sam_line = $sam_line.qq{\tRT:Z:$indexing_seq\tQT:Z:$indexing_qul};
   }

   return $sam_line;
}

no Moose;

1;
__END__

=head1 DIAGNOSTICS

=head1 CONFIGURATION AND ENVIRONMENT

=head1 DEPENDENCIES

=over

=item Moose

=item MooseX::Getopt

=item Carp

=item English -no_match_vars

=back

=head1 INCOMPATIBILITIES

=head1 BUGS AND LIMITATIONS

=head1 AUTHOR

Guoying Qi E<lt>gq1@sanger.ac.ukE<gt>

=head1 LICENSE AND COPYRIGHT

Copyright (C) 2010 GRL, by Guoying Qi

This file is part of NPG.

NPG is free software: you can redistribute it and/or modify
it under the terms of the GNU General Public License as published by
the Free Software Foundation, either version 3 of the License, or
(at your option) any later version.

This program is distributed in the hope that it will be useful,
but WITHOUT ANY WARRANTY; without even the implied warranty of
MERCHANTABILITY or FITNESS FOR A PARTICULAR PURPOSE.  See the
GNU General Public License for more details.

You should have received a copy of the GNU General Public License
along with this program.  If not, see <http://www.gnu.org/licenses/>.

=cut<|MERGE_RESOLUTION|>--- conflicted
+++ resolved
@@ -13,13 +13,8 @@
 
 with 'MooseX::Getopt';
 
-<<<<<<< HEAD
-use Readonly;
 our $VERSION = '0';
-=======
-our $VERSION = '0';
-
->>>>>>> d0fdd2a7
+
 ## no critic (Documentation::RequirePodAtEnd)
 
 =head1 NAME
@@ -28,10 +23,6 @@
 
 =head1 VERSION
 
-<<<<<<< HEAD
-
-=======
->>>>>>> d0fdd2a7
 =head1 SYNOPSIS
 
 =head1 DESCRIPTION
