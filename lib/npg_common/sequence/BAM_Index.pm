#########
# Author:        gq1
# Created:       2010-10-05
#

package npg_common::sequence::BAM_Index;

use strict;
use warnings;
use Moose;
use Carp;
use English qw(-no_match_vars);
use File::Basename;
use File::Spec::Functions qw(catfile);
use Cwd qw(abs_path);

with qw /
         MooseX::Getopt
         npg_common::roles::log
         npg_common::roles::software_location
        /;

use Readonly;
<<<<<<< HEAD
=======

>>>>>>> d0fdd2a7
our $VERSION = '0';

Readonly::Scalar our $DEFAULT_COMMAND_OPTIONS => {
                               VALIDATION_STRINGENCY => 'SILENT',
                               VERBOSITY             => 'ERROR',
                                                 };

Readonly::Scalar our $BUILD_BAM_INDEX_JAR => qw[BuildBamIndex.jar];

## no critic (Documentation::RequirePodAtEnd)

=head1 NAME

npg_common::sequence::BAM_Index

=head1 VERSION

<<<<<<< HEAD

=======
>>>>>>> d0fdd2a7
=head1 SYNOPSIS

  my $bam = npg_common::sequence::BAM_Index->new({
                 input_bam     => 'input.bam',
               });
  $bam->process();
  $bam->output_bam();

=head1 DESCRIPTION

Picard BuildBamIndex to generate bam index file

=head1 SUBROUTINES/METHODS

=head2 java_Xmx

JAVA command Xmx value

=cut
has 'java_Xmx'       => ( isa             => 'Str',
                          is              => 'rw',
                          default         => '2000m',
                          documentation   => 'java command Xmx value',
                        );

=head2 jar_file

Picard BuildBamIndex jar file

=cut

has 'bam_index_jar_file' => (
            is            => 'rw',
            isa           => 'NpgCommonResolvedPathJarFile',
            default       => $BUILD_BAM_INDEX_JAR,
            coerce        => 1,
            documentation => 'Picard BuildBamIndex jar file',
);

=head2 bam_index_options

=cut

has 'bam_index_options'            => ( isa             => 'HashRef',
                                        is              => 'rw',
                                        default         => sub { $DEFAULT_COMMAND_OPTIONS },
                                        documentation   => 'Picard BuildBamIndex command options',
                                      );
=head2 input_bam

input bam file name with path
 
=cut

has 'input_bam'      => ( isa             => 'Str',
                          is              => 'rw',
                          required        => 1,
                          documentation   => 'input bam filename with path',
                        );

=head2 output_bam

output bam index file with path
 
=cut

has 'output_bam_index'  => ( isa             => 'Str',
                             is              => 'rw',
                             required        =>  0,
                             lazy_build      => 1,
                             documentation   => 'output bam index filename with path',
                            );
sub _build_output_bam_index {
   my $self = shift;

   my($filename, $directories, $suffix) = fileparse($self->input_bam(), qw(.bam));

   return $directories.$filename.q{.bai};
}

=head2 bam_index_cmd

construct the whole picard bam indexing command
 
=cut

sub bam_index_cmd {
   my $self = shift;

   my $cmd = $self->java_cmd.q{ -Xmx}.$self->java_Xmx();
   $cmd .= q{ -jar }.$self->bam_index_jar_file();
   $cmd .= q{ INPUT=}.$self->input_bam();

   my $options = $self->bam_index_options();
   foreach my $option_key (keys %{$options}){
       $cmd .= qq{ $option_key='}.$options->{$option_key}.q{'};
   }

   return $cmd;
}


=head2 process

main method to call

=cut

sub process {
  my $self = shift;

  if( ! -e $self->input_bam() ){
    croak 'Input bam file does not exist to build index: '.$self->input_bam();
  }

  my $bam_index_cmd = $self->bam_index_cmd();
  $self->log ( $bam_index_cmd );

  my $bam_index_rs = system $bam_index_cmd;
  if( $bam_index_rs != 0){
    croak "Picard Bam indexing failed:\n$bam_index_cmd";
  }

  if( ! -e $self->output_bam_index() ){
     croak 'output bam index file not generated: '.$self->output_bam_index();
  }

  $self->log('BAM index file generated: '.$self->output_bam_index());

  return 1;
}

no Moose;

1;
__END__

=head1 DIAGNOSTICS

=head1 CONFIGURATION AND ENVIRONMENT

=head1 DEPENDENCIES

=over

=item Moose

=item MooseX::Getopt

=item Carp

=item English -no_match_vars

=item Readonly

=item File::Basename

=item npg_common::roles::log

=item npg_common::roles::software_location

=back

=head1 INCOMPATIBILITIES

=head1 BUGS AND LIMITATIONS

=head1 AUTHOR

Guoying Qi E<lt>gq1@sanger.ac.ukE<gt>

=head1 LICENSE AND COPYRIGHT

Copyright (C) 2010 GRL, by Guoying Qi

This file is part of NPG.

NPG is free software: you can redistribute it and/or modify
it under the terms of the GNU General Public License as published by
the Free Software Foundation, either version 3 of the License, or
(at your option) any later version.

This program is distributed in the hope that it will be useful,
but WITHOUT ANY WARRANTY; without even the implied warranty of
MERCHANTABILITY or FITNESS FOR A PARTICULAR PURPOSE.  See the
GNU General Public License for more details.

You should have received a copy of the GNU General Public License
along with this program.  If not, see <http://www.gnu.org/licenses/>.

=cut<|MERGE_RESOLUTION|>--- conflicted
+++ resolved
@@ -21,10 +21,7 @@
         /;
 
 use Readonly;
-<<<<<<< HEAD
-=======
-
->>>>>>> d0fdd2a7
+
 our $VERSION = '0';
 
 Readonly::Scalar our $DEFAULT_COMMAND_OPTIONS => {
@@ -42,10 +39,6 @@
 
 =head1 VERSION
 
-<<<<<<< HEAD
-
-=======
->>>>>>> d0fdd2a7
 =head1 SYNOPSIS
 
   my $bam = npg_common::sequence::BAM_Index->new({
