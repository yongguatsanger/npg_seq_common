--- conflicted
+++ resolved
@@ -36,10 +36,7 @@
 with 'npg_tracking::illumina::run::long_info';
 
 use Readonly;
-<<<<<<< HEAD
-=======
-
->>>>>>> d0fdd2a7
+
 our $VERSION = '0';
 
 Readonly::Scalar our $PICARD_SAM_FORMAT_CONVERTER_JAR
@@ -71,10 +68,6 @@
 
 =head1 VERSION
 
-<<<<<<< HEAD
-
-=======
->>>>>>> d0fdd2a7
 =head1 SYNOPSIS
 
   my $bam = npg_common::sequence::BAM_Alignment->new({
