--- conflicted
+++ resolved
@@ -11,12 +11,6 @@
 use Parallel::ForkManager;
 use Moose;
 
-<<<<<<< HEAD
-use Readonly;
-our $VERSION = '0';
-
-=======
->>>>>>> d0fdd2a7
 with qw( npg_common::roles::software_location );
 
 our $VERSION = '0';
@@ -204,10 +198,6 @@
 
 =head1 VERSION
 
-<<<<<<< HEAD
-
-=======
->>>>>>> d0fdd2a7
 =head1 SYNOPSIS
 
   my $oBWAAlignment = npg_common::Alignment->new(bwa_cmd => q{bwa});
