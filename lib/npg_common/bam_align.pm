#########
# Author:        jo3

package npg_common::bam_align;

use Moose;
use MooseX::StrictConstructor;
use Carp;
use English qw(-no_match_vars);
use File::Basename;
use File::Spec::Functions qw(catfile catdir splitdir);
use File::Temp qw( tempfile tempdir );
use IO::File;
use IPC::Open3;
use List::Util qw(max);
use File::Slurp;
use autodie qw(:all);
use Parallel::ForkManager;
use Cwd qw(cwd abs_path);

<<<<<<< HEAD
use Readonly;
our $VERSION = '0';

=======
>>>>>>> d0fdd2a7
use npg_common::sequence::BAM_MarkDuplicate;

with qw/
    MooseX::Getopt
    npg_tracking::data::reference::list
    npg_common::roles::software_location
/;

our $VERSION = '0';

## no critic (Documentation::RequirePodAtEnd)
sub run {
    my ($self) = @_;

    $Carp::Verbose = $self->debug(); ## no critic (Policy::Variables::ProhibitPackageVars )

    timer_log('Start');
    $self->read_stdin();
    $self->add_pipe_to_pg_records();

    timer_log('Input read');
    $self->look_for_reference();

    timer_log('Reference found');
    my $new_sam_out_fh = $self->call_aligner();

    timer_log('Re-aligned');
    $self->rejoin_tags($new_sam_out_fh);

    timer_log('Tags re-attached');
    $self->markduplicates();

    timer_log('Duplicates marked');

    timer_log('Stop');
    return;
}


sub timer_log {
    my ($step) = @_;
    my $time = localtime;
    print {*STDERR} "$time: $step\n" or croak $OS_ERROR;
    return;
}

Readonly::Scalar my $MARK_DUPLICATES_JAR => 'MarkDuplicates.jar';

Readonly::Scalar my $DEFAULT_BWA_OPS   => '-q 15 -t 2';
Readonly::Scalar my $PAIRED_READ_FLAG  => 0x0001;
Readonly::Scalar my $QUERY_STRAND_FLAG => 0x0010;
Readonly::Scalar my $IS_READ_1_FLAG    => 0x0040;
Readonly::Scalar my $IS_READ_2_FLAG    => 0x0080;
Readonly::Scalar my $QNAME_INDEX       =>  0;
Readonly::Scalar my $FLAG_INDEX        =>  1;
Readonly::Scalar my $SEQ_INDEX         =>  9;
Readonly::Scalar my $QUAL_INDEX        => 10;
Readonly::Scalar my $FIRST_TAG_INDEX   => 11;
Readonly::Scalar my $DEBUG             =>  0;
Readonly::Scalar my $EXIT_CODE_SHIFT   =>  8;
Readonly::Scalar my $ALIGNER_NAME      => 'bwa';

# We don't want the roles' attributes to be settable via the command line.
# But do allow alternate reference repositories and aligner collections to be
# specified.
foreach my $attr ( npg_tracking::data::reference::list->meta->get_attribute_list()) {
    next if $attr =~ m/^ (?: ref_repository ) $/msx;
    has q{+} . $attr => ( metaclass => 'NoGetopt', );
}

has '+ref_repository' => (
    documentation => 'An alternative reference collection',
);

has 'debug' => (
    is            => 'ro',
    isa           => 'Int',
    default       => $DEBUG,
    documentation => 'For timestamps, verbose carping, '
                   . 'and to keep interim files',
);

=head2 position

Lane number. An integer from 1 to 8 inclusive.

=cut
has 'position'    => (isa       => 'Int',
                      is        => 'rw',
                      required  => 0,
                     );

=head2 id_run

Run id for the lane to be checked.

=cut
has 'id_run'      => (
                       isa            => 'Int',
                       is             => 'rw',
                       required       => 0,
		      );

has 'species' => (
    is            => 'rw',
    isa           => 'Str',
    predicate     => 'has_species',
    clearer       => 'clear_species',
    documentation => 'Name of the reference species',
);


has 'strain' => (
    is            => 'rw',
    isa           => 'Str',
    predicate     => 'has_strain',
    documentation => 'Name of the reference version or organism strain',
);

# This is the reference index argument for the aligner, i.e. everything up to
# the file extension.
has 'index_base' => (
    is            => 'rw',
    isa           => 'Str',
    predicate     => 'has_index_base',
    clearer       => 'clear_index_base',
    documentation => 'Base name (incl. path) of the aligner index files',
);

has 'comment' => (
    is            => 'ro',
    isa           => 'Str',
    predicate     => 'has_comment',
    documentation => 'A comment to add to the output bam file header',
);

has 'out_bam' => (
    is            => 'rw',
    isa           => 'Str',
    required      => 1,
    documentation => 'final output bam file name with path',
);

has '_temp_bam' => (
    is            => 'ro',
    isa           => 'Str',
    lazy_build    => 1,
    reader      => 'temp_bam',
    documentation => 'final output bam file name with path',
);

sub _build__temp_bam {
   my $self = shift;
   return catfile( $self->scratch, q{duplicates_unmarked.bam} );
}

=head2 tag_index

Tag index. An integer from 0 to 10000. Zero means that no tag has been matched.

=cut
has 'tag_index'   => (isa        => 'Int',
                      is         => 'rw',
                      required   => 0,
                     );

=head2 alignment_filter

to show the bam file is human part or nonhuman, or phix part
default 'all', which means not split

=cut
has 'alignment_filter' => (isa        => 'Str',
                           is         => 'rw',
                           required   => 0,
                          );


# Picard's SortSam, and this whole class, has a tendency to fill /tmp areas.
# Default to /tmp if we have no choice, but try to use a scratch area.
has 'scratch' => (
    is            => 'ro',
    isa           => 'Str',
    lazy_build    => 1,
    documentation => 'The working directory for interim files',
);

sub _build_scratch {
    my ($self) = @_;
    return $self->temp_dir;
}


# sai creation is awfully slow on scratch, so do this on /tmp.
has 'temp_dir' => (
    is            => 'ro',
    isa           => 'Str',
    lazy_build    => 1,
    documentation => 'A working directory for sai creation',
);

sub _build_temp_dir {
    my ($self) = @_;
    my $cleanup = $self->debug() ? 0 : 1;
    return tempdir( CLEANUP => $cleanup );
}

has 'bam_markduplicates' => (
    is            => 'ro',
    isa           => 'NpgCommonResolvedPathJarFile',
    default       => $MARK_DUPLICATES_JAR,
    coerce        => 1,
    documentation => 'Path to Picard MarkDuplicates jar file',
);

has '_picard_markduplicates_command' => (
    is            => 'rw',
    isa           => 'Str',
    lazy_build    => 1,
    accessor      => 'picard_markduplicates_command',
    documentation => 'Picard Markduplicates command line - for the bam header',
);

sub _build__picard_markduplicates_command {
    my ($self) = @_;

    my $command = $self->picard_markduplicates_wrapper()->mark_duplicate_cmd();

    return $command;
}

has 'picard_markduplicates_wrapper' => (
    is            => 'rw',
    isa           => 'npg_common::sequence::BAM_MarkDuplicate',
    lazy_build    => 1,
    documentation => 'Picard Markduplicates wrapper object',
);

sub _build_picard_markduplicates_wrapper {
    my ($self) = @_;

    my @path = splitdir $self->out_bam;
    my $filename = pop @path;
    my $in =  @path ? catdir @path : cwd;
    my $qc_out = catfile($in, q[qc]);
    if (!-d $qc_out) {
        $qc_out = $in;
    }

    my $wrapper = npg_common::sequence::BAM_MarkDuplicate->new(
          input_bam    => $self->temp_bam(),
          output_bam   => $self->out_bam(),
          metrics_file => $self->out_bam() . q{.metrics},
          metrics_json =>  catfile( $qc_out , $filename . q{_flagstats.json} ),
          jar_file     => $self->bam_markduplicates(),
          temp_dir     => $self->temp_dir(),
          not_strip_bam_tag => 1,
          reference => $self->index_base(),
          $self->resolved_paths,
    );

    if( $self->id_run() ){
       $wrapper->id_run( $self->id_run() );
    }
    if( $self->position() ){
       $wrapper->position( $self->position() );
    }
    if( defined $self->tag_index() ){
       $wrapper->tag_index( $self->tag_index() );
    }
    if( $self->alignment_filter() ){
       $wrapper->human_split( $self->alignment_filter());
    }

    return $wrapper;
}

has '_sortsam_command' => (
    is            => 'rw',
    isa           => 'Str',
    accessor      => 'sortsam_command',
    documentation => 'Picard or smatools SortSam command line - for the bam header',
);

has '_samview_command' => (
    is            => 'rw',
    isa           => 'Str',
    accessor      => 'samview_command',
    documentation => 'Samtools view command line - for the bam header',
);

has '_input_pipe' => (
    is            => 'rw',
    reader        => 'input_pipe',
    isa           => 'Str',
    lazy_build    => 1,
    documentation => 'Pipe the BAM file through this command',
);

sub _build__input_pipe {
    my ($self) = @_;

    my $sam_args  =  q{view -o - -h -};
    my $samview   = sprintf '%s %s', $self->samtools_cmd(), $sam_args;

    my ($fh, $temp_sort_out) = tempfile( DIR => $self->scratch() );
    $sam_args  =  qq{sort -n - -o $temp_sort_out};
    my $samsort = sprintf '%s %s', $self->samtools_cmd(), $sam_args;

    $self->sortsam_command($samsort);
    $self->samview_command($samview);

    return qq{$samsort | $samview};
}


has '_is_paired' => (
    is            => 'rw',
    isa           => 'Bool',
    accessor      => 'is_paired',
    predicate     => 'has_is_paired',
    clearer       => 'clear_is_paired',    # Useful for tests.
    documentation => 'Whether the aligned reads are paired or single',
);


# Paths for the re-constructed fastq files, and filehandles for them.
foreach my $attr ( qw( read_1 read_2 single ) ) {
    has q{_} . $attr . q{_fastq} => (
        is         => 'ro',
        isa        => 'Str',
        reader     => $attr . q{_fastq},
        lazy_build => 1,
    );

    has q{_} . $attr . q{_fh} => (
        is         => 'ro',
        isa        => 'IO::File',
        reader     => $attr . q{_fh},
        lazy_build => 1,
    );
}

sub _build__read_1_fastq {
    my ($self) = @_;

    return catfile( $self->scratch(), 'read_1.fastq' );
}

sub _build__read_2_fastq {
    my ($self) = @_;

    return catfile( $self->scratch(), 'read_2.fastq' );
}

# This could really just point to 'read_1.fastq'. Leave it in case we ever
# decide to tackle mixed paired/single BAM files.
sub _build__single_fastq {
    my ($self) = @_;

    return catfile( $self->scratch(), 'single.fastq' );
}

sub _build__read_1_fh {
    my ($self) = @_;

    return IO::File->new( $self->read_1_fastq(), q{>} );
}

sub _build__read_2_fh {
    my ($self) = @_;

    return IO::File->new( $self->read_2_fastq(), q{>} );
}

sub _build__single_fh {
    my ($self) = @_;

    return IO::File->new( $self->single_fastq(), q{>} );
}


# The @PG records will not be written here
has '_old_header_file' => (
    is            => 'ro',
    isa           => 'Str',
    reader        => 'old_header_file',
    lazy_build    => 1,
    documentation => 'Write the header lines from the input bam here',
);

sub _build__old_header_file {
    my ($self) = @_;

    return catfile( $self->scratch(), 'old_header.temp' );
}


# As the script progresses we generate new @PG records. We have to make sure
# all ID fields are unique and that the PP field in the following records are
# chained to them. This is simpler if we store the @PG records seperately.
has '_pg_records' => (
    is            => 'ro',
    isa           => 'Str',
    reader        => 'pg_records',
    lazy_build    => 1,
    documentation => 'Write the header PG records here',
);

sub _build__pg_records {
    my ($self) = @_;

    return catfile( $self->scratch(), 'pg_records.temp' );
}


has '_new_sam_file' => (
    is            => 'ro',
    isa           => 'Str',
    reader        => 'new_sam_file',
    lazy_build    => 1,
    documentation => 'The name of the new alignment\'s SAM file',
);

sub _build__new_sam_file {
    my ($self) = @_;

    return catfile( $self->scratch(), 'new_alignment.sam' );
}


has '_bam_tags_file' => (
    is            => 'ro',
    isa           => 'Str',
    reader        => 'bam_tags_file',
    lazy_build    => 1,
    documentation => 'A temporary file that holds the old alignment BAM tags',
);

sub _build__bam_tags_file {
    my ($self) = @_;

    return catfile( $self->scratch(), 'bam_tags.temp' );
}

has '_bam_tags_fh' => (
    is         => 'ro',
    isa        => 'IO::File',
    reader     => 'bam_tags_fh',
    lazy_build => 1,
);

sub _build__bam_tags_fh {
    my ($self) = @_;

    return IO::File->new( $self->bam_tags_file(), q{>} );
}

has '_samtools_version' => (
    is         => 'ro',
    isa        => 'Str',
    lazy_build => 1,
);
sub _build__samtools_version {
    my ($self) = @_;
    return $self->current_version($self->samtools_cmd) || q[not known];
}

has '_bwa_version' => (
    is         => 'ro',
    isa        => 'Str',
    lazy_build => 1,
);
sub _build__bwa_version {
    my ($self) = @_;
    return $self->current_version($self->bwa_cmd) || q[not known];
}


sub read_stdin {
    my ($self) = @_;

    timer_log($self->input_pipe());

    #TODO: check input stream is in bam format
    #Picard doesn't complain it, the script will die later
    #
    #OR set -o pipefail in shell before pipe bam to this scrip
    #and then the step generating bam stream will die if any problem for the input bam
    #
    #user may give a input bam file directly, may say no need to sort

    open my $sampipe, q{-|}, $self->input_pipe();
    open my $head_fh, q{>},  $self->old_header_file();
    open my $pg_fh,   q{>},  $self->pg_records();

    $self->parse_sam( $sampipe, $head_fh, $pg_fh );

    close $sampipe; # catch error with pipefail URGENT
    close $head_fh;
    close $pg_fh;

    timer_log('Old header file generated: ' . $self->old_header_file());
    timer_log('Old PG records file generated: ' . $self->pg_records());

    if ( $self->is_paired() ) {
        $self->read_1_fh->close();
        $self->read_2_fh->close();
        timer_log('Fastq file generated: '.$self->read_1_fastq . q{ and }.$self->read_2_fastq);
    }
    else {
        $self->single_fh->close();
        timer_log('Fastq file generated: '. $self->single_fastq);
    }
    $self->bam_tags_fh->close();
    timer_log('old bam tags saved: '. $self->bam_tags_file);

    return;
}


sub parse_sam {
    my ( $self, $pipe, $head, $pg ) = @_;

    croak 'Pipe handle not supplied'           if !defined $pipe;
    croak 'Header filehandle not supplied'     if !defined $head;
    croak 'PG records filehandle not supplied' if !defined $pg;

    while (<$pipe>) {
        if (m/^ [@]SQ /imsx) {               # Find the species name.
            #TODO: AS should be checked as well to determine reference
            # However, SQ is not necessary to be unique
            next if $self->has_species();

            if (m/ .* \s+ SP:( [^\t\n]+ ) /msx) {
                my $species = $1;
                $species =~ s/\s+/_/gmsx;
                $self->species($species);
            }
            next;
        }

        ###########################################
        #these just uk10k sample and study name changing
        #Readonly::Scalar my $NEW_STUDY_NAME    => 'UK10K COHORT TWINSUK';
        #Readonly::Scalar my $NEW_SAMPLE_NAME   => 'UK10K TW1537988';
        #if (m/^ [@]RG /msx) {    # Save these.
        #    my $line = $_;
        #    $line =~ s/DS:[^\t\n]+/DS:Study $NEW_STUDY_NAME/gmsx;
        #    $line =~ s/SM:[^\t\n]+/SM:$NEW_SAMPLE_NAME/gmsx;
        #    print {$head} $line or croak $OS_ERROR;
        #    next;
        #}
        ###########################################

        if (m/^ [@] (?: RG | CO ) /msx) {    # Save these.
            print {$head} $_ or croak $OS_ERROR;
            next;
        }

        if (m/^ [@] PG /msx) {               # Save these seperately.
            print {$pg} $_ or croak $OS_ERROR;
            next;
        }

        next if m/^ [@] HD /msx;             # Don't save these.

        # If we get this far we're reading alignments.
        my @first_read = $self->parse_alignment($_);

        # Don't deal with mixed paired and single reads.
        my $this_read_is_paired =
            $first_read[$FLAG_INDEX] & $PAIRED_READ_FLAG;

        if ( $self->has_is_paired() ) {
            croak "Mixed single/paired BAM file ($first_read[$QNAME_INDEX])"
                if $self->is_paired() ne $this_read_is_paired;
        }
        else {
            $self->is_paired($this_read_is_paired);
        }

        my @second_read;
        if ( $self->is_paired() ) {
            $_           = <$pipe>;
            @second_read = $self->parse_alignment($_);

            my $first_read_first = $self->consistent_read_pairs( \@first_read, \@second_read );
            my $actual_read_ref1;
            my $actual_read_ref2;
            if($first_read_first){
               $actual_read_ref1 = \@first_read;
               $actual_read_ref2 = \@second_read;
            }else{
               $actual_read_ref2 = \@first_read;
               $actual_read_ref1 = \@second_read;
            }
            $self->print_read_data( $actual_read_ref1,  $self->read_1_fh() );
            $self->print_read_data( $actual_read_ref2 , $self->read_2_fh() );
        }
        else {
            $self->print_read_data( \@first_read,  $self->single_fh() );
        }
    }

    return;
}


sub parse_alignment {
    my ( $self, $line ) = @_;

    croak 'Alignment line not supplied' if !defined $line;
    chomp $line;

    my @fields = split m/\t/msx, $line;
    $fields[$FLAG_INDEX] += 0;    # Numeric for bitwise comparisons.

    $fields[$QNAME_INDEX] =
        $self->add_paired_suffix( @fields[ $QNAME_INDEX, $FLAG_INDEX ] );

    if ( $fields[$FLAG_INDEX] & $QUERY_STRAND_FLAG ) {
        $fields[$QUAL_INDEX] = reverse $fields[$QUAL_INDEX];
        $fields[$SEQ_INDEX]  = reverse_complement( $fields[$SEQ_INDEX] );
    }

    # Concatenate all the tags into one string so that we can retrieve the
    # whole lot from one array index. Get rid of alignment-specific tags too.
    $fields[$FIRST_TAG_INDEX] =
        $self->make_tag_string( [ @fields[ $FIRST_TAG_INDEX .. $#fields ] ] );

    delete @fields[ ( $FIRST_TAG_INDEX + 1 ) .. $#fields ];

    return @fields;
}


sub add_paired_suffix {
    my ( $self, $name, $bit_string ) = @_;

    croak 'Name argument required' if !defined $name;
    croak 'Flag argument required' if !defined $bit_string;

    # Make sure paired reads end in /[12]
    if ( $bit_string & $IS_READ_1_FLAG ) {

        if ( $name =~ m{/2$}msx ) {
            carp "Contradiction in '/2' tag and read 1 flag: $name";
            return $name;
        }

        ( $name =~ m{/1$}msx ) || ( $name .= q{/1} );
    }

    if ( $bit_string & $IS_READ_2_FLAG ) {

        if ( $name =~ m{/1$}msx ) {
            carp "Contradiction in '/1' tag and read 2 flag: $name";
            return $name;
        }

        ( $name =~ m{/2$}msx ) || ( $name .= q{/2} );
    }

    # What about the pathological, but technically possible, case of both
    # $IS_READ_1_FLAG and $IS_READ_2_FLAG being set?
    # Also it's possible for $PAIRED_READ_FLAG to be set and both those to be
    # unset. In this case $name will pass through the method unaltered. This
    # is correct behaviour.
    return $name;
}


sub make_tag_string {
    my ( $self, $tag_ref ) = @_;

    my $string = q{};
    return $string if !defined $tag_ref;

    foreach my $tag ( @{$tag_ref} ) {

        # This has disappeared altogether from v1.3 of the SAM specification.
        # croak rather than just ignore it because we don't handle this currently,
        # we may need change the ori
        croak 'This tool does not support the deprecated \'SQ\' tag'
            if $tag =~ m/^SQ:/msx;

        # Skip tags that are alignment-specific
        # Skip all tags starting with X, Y, Z, reserved fields for end users
# ***
# This regex needs a careful review
# ***
        ##no critic (ProhibitComplexRegexes)
        next if $tag =~ m{^
                            (?:
                                AS | N[HM] | [NI]H | H[012I] | C[SQMCP]
                                |
                                [XYZ]. | M[DQ] | [SA]M | [BMPU]Q
                            ):
                         }msx;
        ##use critic
        $string .= "\t$tag";
    }

    $string =~ s/^\t//msx;

    return $string;
}


sub consistent_read_pairs {
    my ( $self, $fields1, $fields2 ) = @_;

    croak 'First fields arrayref not supplied'  if ref $fields1 ne 'ARRAY';
    croak 'Second fields arrayref not supplied' if ref $fields2 ne 'ARRAY';

    my $name1 = $fields1->[$QNAME_INDEX];
    my $name2 = $fields2->[$QNAME_INDEX];

    $name1 =~ s{/[12]$}{}msx;
    $name2 =~ s{/[12]$}{}msx;

    croak "Mismatch between paired read names: $name1, $name2"
        if $name1 ne $name2;

    # Make sure that the two reads are flagged as one pair.
    my $both_flags = ( $IS_READ_1_FLAG | $IS_READ_2_FLAG );
    my $pair_flag1 = $fields1->[$FLAG_INDEX] & $both_flags;
    my $pair_flag2 = $fields2->[$FLAG_INDEX] & $both_flags;

    croak "Error in paired-read flags: $name1 "
        . $fields1->[$FLAG_INDEX] . q{,} . $fields2->[$FLAG_INDEX]
        if $pair_flag1 + $pair_flag2 != $IS_READ_1_FLAG + $IS_READ_2_FLAG;

    my $first_read_first = 1;
    if($pair_flag1 == $IS_READ_2_FLAG){
       $first_read_first = 0;
    }

    return $first_read_first;
}


sub print_read_data {
    my ( $self, $fields, $fastq_fh ) = @_;

    croak 'Fields arrayref not supplied'  if ref $fields ne 'ARRAY';
    croak 'Fastq filehandle not supplied' if !defined $fastq_fh;
    my $tag_fh = $self->bam_tags_fh();

    # We may have to reverse/complement some tags if the strand changes in the
    # new alignment so store the strand also.
    my $strand = ( $fields->[$FLAG_INDEX] & $QUERY_STRAND_FLAG ) ? 1 : 0;

    printf {$fastq_fh} "@%s\n%s\n+\n%s\n",
        @{$fields}[ $QNAME_INDEX, $SEQ_INDEX, $QUAL_INDEX ]
        or croak $OS_ERROR;

    printf {$tag_fh} "%s\t%s\t%s\n",
        $fields->[$QNAME_INDEX], $strand, $fields->[$FIRST_TAG_INDEX]
        or croak $OS_ERROR;

    return;
}


sub add_pipe_to_pg_records {
    my ($self) = @_;

    my @pg_header = read_file( $self->pg_records() );

    my $pg_id     = make_unique_pg_id( \@pg_header, 'sort_sam' ) || 'sort_sam';
    my $pp_field  = prev_command_field( \@pg_header );

    my $pg_line = q{@} . qq{PG\tID:$pg_id\tPN:samtools} . qq{$pp_field\t}
                . q{VN:} . $self->_samtools_version . qq{\t}
                . q{CL:} . $self->sortsam_command() . qq{\n};

    push @pg_header, $pg_line;

    $pg_id    = make_unique_pg_id( \@pg_header, 'samtools_view' );
    $pp_field = prev_command_field( \@pg_header );

    $pg_line = q{@} . qq{PG\tID:$pg_id\tPN:samtools} . qq{$pp_field\t}
             . q{VN:} . $self->_samtools_version . qq{\t}
             . q{CL:} . $self->samview_command() . qq{\n};

    write_file( $self->pg_records(), @pg_header, $pg_line );

    return;
}


sub look_for_reference {
    my ($self) = @_;

    return if $self->has_index_base();

    croak 'Organism not passed as option nor determined from BAM header'
        if !$self->has_species();


    # We could just build a path here /repos/species/strain/all/aligner/fasta
    # and test for its existence, but then we could only report failure and
    # not the specific reason why.

    my $repos_species = $self->species();
    $repos_species =~ s/\s+/_/gmsx;

    # Get the repository report
    my $report = $self->report();

    # Check if the species is a common name such as Human, Mouse, etc.
    if ( $report =~ m/^ ( [^:]+ ) [^\n]+ $repos_species $/imsx ) {
        $repos_species = $1;
    }

    # Allow for case insensitive argument (e.g. --species homo_sapiens)
    if ( $report =~ m/^ ($repos_species) : /imsx ) {
        $repos_species = $1;
    }
    else {
        croak $self->species() . ' is not represented in the repository';
    }


    # If the strain/version argument has been specified, look for it.
    my $repos_strain = q{};
    if ( $self->has_strain() ) {
        $repos_strain = $self->strain();

        if ( $report =~ m/^ $repos_species : ($repos_strain) , /imsx ) {
            $repos_strain = $1;
        }
        else {
            croak $self->species()
                . " has no $repos_strain variant in the repository";
        }
    }

    # Otherwise look for the default variant.
    elsif ( $report =~ m/^ $repos_species : ( [^,]+ ) , 1/msx ) {
        $repos_strain = $1;
    }

    # This can't be triggered. npg_tracking::data::reference::list
    # will complain about this first.
    croak 'No default strain in the repository for ' . $self->species()
        if $repos_strain eq q{};


    # The aligner files all have the full fasta filename as their basename.
    my $fasta_path = catfile( $self->ref_repository(), $repos_species,
                              $repos_strain, 'all', 'fasta' );


    my @fasta_files = glob "$fasta_path/*.*";
    @fasta_files = grep {m/[.] f (?: ast | n )?  a $/imsx} @fasta_files;
    croak "Failure in determining index basename from $fasta_path"
        if scalar @fasta_files != 1;


    my $index_base = $fasta_files[0];
    $index_base =~ s/fasta/$ALIGNER_NAME/emsx;

    my @index_files = glob $index_base . q{*};
    croak "No aligner index files found: $index_base*"
        if scalar @index_files == 0;

    $self->index_base($index_base);

    return;
}


sub call_aligner {
    my ($self) = @_;
    $self->bwa_aln();
    return $self->is_paired() ? $self->bwa_sampe() : $self->bwa_samse();
}


sub get_sai_name_from_fastq {
    my ( $self, $base ) = @_;

    my $scratch = $self->scratch();
    my $tmp     = $self->temp_dir();
    $base =~ s/fastq/sai/msx;
    $base =~ s/^ $scratch /$tmp/emsx;

    return $base;
}


sub bwa_aln {
    my ($self) = @_;

    my $command   = $self->bwa_cmd() . q{ aln } . $DEFAULT_BWA_OPS .q{ }. $self->index_base();

    my @fastq_files = ( $self->read_1_fastq(), $self->read_2_fastq(), $self->single_fastq() );
    my @fastq_files_exists =  grep { -e } @fastq_files;

    my $pm = Parallel::ForkManager->new( scalar @fastq_files_exists );
    $pm->run_on_finish(
      sub { my ($pid, $exit_code, $ident) = @_;
         if($exit_code){
            croak "Failed to execute bwa aln command: PID $pid fastq $ident";
         }
       }
    );

    my $count = 0;
    foreach my $fastq  ( @fastq_files_exists )
    {
        $count++;

        my $sai = $self->get_sai_name_from_fastq($fastq);

        my $aln_command = qq{$command $fastq > $sai};

        timer_log($aln_command);

        # Sort out the ID and PP for the bam header @PG line.
        my @pg_header = read_file( $self->pg_records() );
        my $pg_id = 'bwa_aln';
        if ( $fastq =~ m/ _ ([12]) [.] fastq $/msx ) {
            $pg_id .= q{_read} . qq{$1};
        }

        $pg_id = make_unique_pg_id( \@pg_header, $pg_id );

        my $pp_field = prev_command_field( \@pg_header )
                        || qq{PP:samtools_view\t};

        my $pg_line = q{@} . qq{PG\tID:$pg_id\tPN:bwa} . qq{$pp_field\t}
                    . q{VN:} . $self->_bwa_version . qq{\t}
                    . q{CL:} . $aln_command . qq{\n};

        write_file( $self->pg_records(), @pg_header, $pg_line );

        $pm->start($count) and next;

        my $exit_code;
        {
          no autodie;
          $exit_code = system $aln_command;
        }
        $exit_code = $exit_code >> $EXIT_CODE_SHIFT;
        $pm->finish($exit_code  );
    }

    $pm->wait_all_children;

    return;
}


sub bwa_samse {
    my ($self) = @_;

    my $command = $self->bwa_cmd() . q{ samse } . $self->index_base();

    my $sai     = $self->get_sai_name_from_fastq( $self->single_fastq() );

    $command .= qq{ $sai } . $self->single_fastq();

    timer_log($command);

    open my $samse_out_fh, q{-|}, $command; ## no critic (InputOutput::RequireBriefOpen);

    # Sort out the ID and PP for the bam header @PG line.
    my @pg_header = read_file( $self->pg_records() );
    my $pg_id     = make_unique_pg_id( \@pg_header, 'bwa_samse' );
    my $pp_field  = prev_command_field( \@pg_header ) || qq{\tPP:bam_aln};

    my $pg_line = q{@} . qq{PG\tID:$pg_id\tPN:bwa} . qq{$pp_field\t}
                . q{VN:} . $self->_bwa_version . qq{\t}
                . q{CL:} . $command . qq{\n};

    write_file( $self->pg_records(), @pg_header, $pg_line );

    return $samse_out_fh;
}


sub bwa_sampe {
    my ($self) = @_;

    my $command = $self->bwa_cmd() . q{ sampe } . $self->index_base();

    my @sai = (
                $self->get_sai_name_from_fastq( $self->read_1_fastq() ),
                $self->get_sai_name_from_fastq( $self->read_2_fastq() ),
    );

    $command .= q{ } . join( q{ }, @sai )
              . q{ } . $self->read_1_fastq()
              . q{ } . $self->read_2_fastq();

    timer_log($command);

    open my $sampe_out_fh, q{-|}, $command; ## no critic (InputOutput::RequireBriefOpen)

    # Sort out the ID and PP for the bam header @PG line.
    my @pg_header = read_file( $self->pg_records() );
    my $pg_id     = make_unique_pg_id( \@pg_header, 'bwa_sampe' );
    my $pp_field  = prev_command_field( \@pg_header ) || qq{\tPP:bam_aln};

    my $pg_line = q{@} . qq{PG\tID:$pg_id\tPN:bwa} . qq{$pp_field\t}
                . q{VN:} . $self->_bwa_version . qq{\t}
                . q{CL:} . $command . qq{\n};

    write_file( $self->pg_records(), @pg_header, $pg_line );

    return $sampe_out_fh;
}


sub make_new_header {
    my ($self) = @_;

    croak 'Old alignment header not found' if !-e $self->old_header_file();

    my @old_lines  = read_file( $self->old_header_file() );
    my @pg_records = read_file( $self->pg_records() );

    ## no critic (InputOutput::RequireBriefOpen)
    open my $head, q{>}, $self->new_sam_file();

    # Try to find and use a picard dict file, otherwise use the new @SQ lines later.
    my $picard_dict = $self->index_base();

    $picard_dict =~ s{/ $ALIGNER_NAME /}{/picard/}msx;
    $picard_dict .= q{.dict};

    if ( -e $picard_dict ) {
        my $dict_contents = read_file($picard_dict);
        $dict_contents =~ s/^[@]HD[^\n]+\n//msx;
        print {$head} $dict_contents or croak $OS_ERROR;
    }

    # Add the old @RG lines - there are no new ones.
    print {$head} ( grep {m/^ [@]RG /msx} @old_lines ) or croak $OS_ERROR;

    # We've been building up the @PG lines independently.
    print {$head} @pg_records or croak $OS_ERROR;

    # Add old @CO lines followed by new ones.
    print {$head} ( grep {m/^ [@]CO /msx} @old_lines ) or croak $OS_ERROR;

    # Create a comment for this script.
    my $auto_comment = q{@} . qq{CO\t} . __PACKAGE__
                     . qq{ (v. $VERSION) used to realign from BAM\n};

    print {$head} $auto_comment or croak $OS_ERROR;

    # Finish with user comments.
    if ( $self->has_comment() ) {
        print {$head} q{@}, qq{CO\t}, $self->comment(), qq{\n}
            or croak $OS_ERROR;
    }

    close $head;

    $self->debug() || ( unlink $self->old_header_file() );

    ## use critic
    return;
}

sub rejoin_tags { ##no critic (Subroutines/ProhibitExcessComplexity)
    my ($self, $new_sam_out_fh) = @_;

    #sam stream should be given, probably from bwa sampe or samse output
    croak 'New alignment not found'     if !$new_sam_out_fh;

    #old tags from a file for each alignment
    croak 'Old BAM tags file not found' if !-e $self->bam_tags_file();
    open my $tags,  q{<},  $self->bam_tags_file(); ## no critic (InputOutput::RequireBriefOpen)

    #input stream for samtools to convert sam to bam or further 
    my $bam_out_fh = $self->output_bam();

    #make new head
    $self->make_new_header();

    #write old header to the bam output
    my $new_header_with_sq = 0;
    open my $sam_header_fh,  q{<}, $self->new_sam_file();
    while( my $line = <$sam_header_fh> ){
       if($line =~ /^[@]SQ/mxs){
          $new_header_with_sq = 1;
       }
       print {$bam_out_fh} $line or croak $OS_ERROR;
    }
    close $sam_header_fh;

    my $line = <$new_sam_out_fh>;
    while ( $line && $line =~ /^[@]/mxs ) {
        #keep HD, CO header etc
        #only keep SQ if no SQ added already
        if( ( $line =~ /^[@]SQ/mxs && !$new_header_with_sq ) || ( $line !~ /^[@]SQ/mxs && $line !~ /^[@]PG/mxs )){
           print {$bam_out_fh} $line or croak $OS_ERROR;
        }
        $line = <$new_sam_out_fh>
    }

    # Assume that there is only one alignment per read. This could change if
    # the aligner is not bwa, or if non-default options are used.
    my $alignment = $line;

    while ( $alignment ) {
        my $tag_list = <$tags>;
        print {$bam_out_fh} re_tag( $alignment, $tag_list ) or croak $OS_ERROR;
        $alignment = <$new_sam_out_fh>;
    }

    close $tags;
    close $new_sam_out_fh;
# occassionally the next close breaks during tests; needs investigating !!
    close $bam_out_fh;

    $self->debug() || ( unlink $self->bam_tags_file(), $self->new_sam_file() );

    if ( $self->is_paired() ) {
        $self->debug() || unlink $self->read_1_fastq();
        $self->debug() || unlink $self->read_2_fastq();
    }
    else {
        $self->debug() || unlink $self->single_fastq();
    }

    return;
}


# Do the heavy lifting for the above method.
sub re_tag {
    my ( $sam_line, $tag_line ) = @_;

    croak 'BAM alignment line not supplied' if !defined $sam_line;
    croak 'Old tag list not supplied'       if !defined $tag_line;

    chomp $sam_line;
    chomp $tag_line;
    my @new_align = split m/\t/msx, $sam_line;
    my @old_tags  = split m/\t/msx, $tag_line;

    $new_align[$FLAG_INDEX] += 0;

    # Make sure we're dealing with the same read.
    # This is fragile if both $IS_READ_1_FLAG and $IS_READ_2_FLAG are set.
    my $bam_name = $new_align[0];
    ( $new_align[$FLAG_INDEX] & $IS_READ_1_FLAG ) && ( $bam_name .= q{/1} );
    ( $new_align[$FLAG_INDEX] & $IS_READ_2_FLAG ) && ( $bam_name .= q{/2} );

    croak 'Re-aligned reads and old tag list not synced'
        if $bam_name ne $old_tags[0];


    # Is the read on the same strand as before?
    my $old_strand = $old_tags[1] + 0;
    my $new_strand = ( $new_align[$FLAG_INDEX] & $QUERY_STRAND_FLAG ) ? 1 : 0;
    my $strand_changed = ( $old_strand != $new_strand ) ? 1 : 0;

    my %new_tags = map { substr( $_, 0, 2 ) => 1 }
                       @new_align[ $FIRST_TAG_INDEX .. $#new_align ];

    foreach ( @old_tags[ 2 .. $#old_tags ] ) {

        # Parse the tag into its three parts. The delimiter, ':', is a legal
        # character in the value, so we can't use split m/:/msx.
        ## no critic (RegularExpressions::ProhibitCaptureWithoutTest)
        croak "Badly formed tag: $_"
            if $_ !~ m{
                        ^ ( [[:alpha:]] [[:alpha:][:digit:]] )
                        :
                        ([AifZH])
                        :
                        ([^\t\n\r]+) $
                      }msx;
        my ( $tag, $vtype, $value ) = ( $1, $2, $3 );

        ## use critic
        # Newly generated tags have priority over old ones.
        next if defined $new_tags{$tag};

# Review here

        # Some flags need to be reversed and maybe complemented also. But
        # won't catch user-defined tags [XYZ][A-Z0-9] that should be reversed.
        if ($strand_changed) {
            ( $tag =~ m/^ OQ | U2 $/msx ) && ( $value = reverse $value );
            ( $tag eq 'E2' ) && ( $value = reverse_complement($value) );
        }

        $sam_line .= qq{\t} . ( join q{:}, $tag, $vtype, $value );
    }

    return qq{$sam_line\n};
}


sub output_bam {
    my ($self) = @_;

    my $sam2bam_command = $self->samtools_cmd() . q{ view -bhS -};

    my $bam_fixmate_command = $self->samtools_cmd() . q{ fixmate - -};

    my($filename, $directories, $suffix) = fileparse($self->temp_bam(), '.bam');
    my $sort_bam_command = $self->samtools_cmd() . q{ sort - } . catfile($directories, $filename) ;

    my $command = $sam2bam_command . q{ | } . $bam_fixmate_command . q{ | } . $sort_bam_command ;

    timer_log($command);

    my @pg_header = read_file( $self->pg_records() );

    my $pg_id    = make_unique_pg_id( \@pg_header, 'samtools_view' ) || 'samtools_view' ;
    my $pp_field = prev_command_field( \@pg_header );
    my $pg_line = q{@} . qq{PG\tID:$pg_id\tPN:samtools} . qq{$pp_field\t}
             . q{VN:} . $self->_samtools_version . qq{\t}
             . q{CL:} . $sam2bam_command . qq{\n};
    push @pg_header, $pg_line;

    $pg_id     = make_unique_pg_id( \@pg_header, 'samtools_fixmate' ) || 'samtools_fixmate';
    $pp_field  = prev_command_field( \@pg_header );
    $pg_line = q{@} . qq{PG\tID:$pg_id\tPN:samtools} . qq{$pp_field\t}
                . q{VN:} . $self->_samtools_version . qq{\t}
                . q{CL:} . $bam_fixmate_command . qq{\n};
    push @pg_header, $pg_line;

    $pg_id     = make_unique_pg_id( \@pg_header, 'sort_sam' ) || 'sort_sam';
    $pp_field  = prev_command_field( \@pg_header );
    $pg_line = q{@} . qq{PG\tID:$pg_id\tPN:samtools} . qq{$pp_field\t}
                . q{VN:} . $self->_samtools_version . qq{\t}
                . q{CL:} . $sort_bam_command . qq{\n};
    push @pg_header, $pg_line;

    $pg_id     = make_unique_pg_id( \@pg_header, 'picard_markduplicates' ) || 'picard_markduplicates';
    $pp_field  = prev_command_field( \@pg_header );
    my $mark_duplicates_version = $self->current_version($self->bam_markduplicates) || q[not known];
    $pg_line = q{@} . qq{PG\tID:$pg_id\tPN:Picard MarkDuplicates} . qq{$pp_field\t}
                . q{VN:} . $mark_duplicates_version . qq{\t}
                . q{CL:} . $self->picard_markduplicates_command . qq{\n};

    write_file( $self->pg_records(), @pg_header, $pg_line );

    open my $bam_out_fh, q[|-], qq[/bin/bash -c "set -o pipefail; $command"];

    return $bam_out_fh;
}

sub markduplicates {
   my ($self) = @_;

   if( ! -e $self->temp_bam()){
       croak 'unmarked bam file ' . $self->temp_bam() . ' not found';
   }

   my $command = $self->picard_markduplicates_command();

   timer_log($command);

   $self->picard_markduplicates_wrapper()->process();

   $self->debug() || ( unlink $self->temp_bam() );

   return;
}


sub reverse_complement {
    my ($sequence) = @_;

    croak "$sequence doesn't look like a nucleic acid sequence"
        if $sequence =~ m/ [^ACGTUN.] /imsx;

    $sequence = reverse $sequence;
    $sequence =~ tr/ACGTUacgtu/TGCAAtgcaa/;

    return $sequence;
}


sub prev_command_field {
    my ($pg_lines) = @_;

    my @lines = validate_pg_arg($pg_lines);
    return q{} if scalar @lines == 0;

    my $last_line = $lines[-1];

    my $pp_name;
    if ( $last_line =~ m/ ID: ( [^\t\n]+ ) /msx ) {
        $pp_name = $1;
    }
    else {
        croak "Error inferring PP field from $last_line" if !$pp_name;
    }

    return qq{\tPP:$pp_name};
}


sub make_unique_pg_id {
    my ( $pg_lines, $base_id ) = @_;

    croak 'Base id argument required' if !$base_id;
    my @lines = validate_pg_arg($pg_lines);
    return $base_id if !scalar @lines;

    my ( $max_version, $count ) = ( 0, 0 );
    foreach my $pg_line (@lines) {
        next if $pg_line !~ m/ ID:$base_id (?: _ (\d+) )? [\t\n] /imsx;

        # We could just count how often we get here, but it's better to
        # increment one greater than the maximum version number we find.
        $count++;

        if ( defined $1 ) {
            $max_version = max( $max_version, $1 + 0 );
        }
    }

    $max_version = max( $count, $max_version );

    # The version part will never be '_1' with this code.
    return $max_version ? $base_id . q{_} . ( $max_version + 1 ) : $base_id;
}


sub validate_pg_arg {
    my ($pg_lines) = @_;

    croak 'Arrayref arguments only' if ref $pg_lines ne 'ARRAY';

    return @{$pg_lines};
}

no Moose;
__PACKAGE__->meta->make_immutable;
1;
__END__

=head1 NAME

npg_common::bam_align - align the sequence in a BAM file to a reference.

=head1 VERSION

<<<<<<< HEAD

=======
>>>>>>> d0fdd2a7
=head1 SYNOPSIS

use npg_common::bam_align;

my $bam_aln = npg_common::bam_align->new_with_options();
$bam_aln->run();

=head1 DESCRIPTION

Provide the methods to support the useful_modules script, bam_align.

=head1 SUBROUTINES/METHODS

=head2 run

Main method. Control calling of other methods.

=head2 timer_log

Print a timestamp and text string to report how long is spent on various
stages.

=head2 read_stdin

Read the BAM from STDIN, piped through a sort-by-name method and through a
BAM-to-SAM conversion. Save the header to a temporary file. Write the sequence
data to fastq(s). If we don't already know the species try to work it out
from the header.

The file handles for the fastq and bam_tags files are closed in this method.
This causes errors if print_read_data is called independently of read_stdin.

=head2 parse_sam

Do the heavy lifting for read_stdin.

=head2 parse_alignment

Take SAM file line for an alignment and return the fields as an array,
processing individual fields where required - make sure the flag is an
integer, append '/1', or '/2' to the read name if it is paired, reverse the
quality field and reverse-complement the sequence field if the read is on the
reverse strand, remove alignment-specific tags.

=head2 add_paired_suffix

Take a query name and bitwise flag, determine if the read is paired_end and,
unless it's already present, append '/1' or '/2' to the query name. Check for
inconsistency between the flag and the suffix where it is already present.
Return the query name whether modified or not.

=head2 make_tag_string

Accept an array ref of alignment BAM tags. Remove any that match hard-coded
tag names, and return the remainder as a single, tab-delimited, string.

=head2 consistent_read_pairs

Take two array refs containing the fields of two alignment lines and make sure
they are consistent with being matching read pairs. Don't care about which one
is first and which second, just that they complement each other in that sense.

=head2 print_read_data

Take the processed fields list, as an array ref, and a handle for an output
file and print the read details in fastq format. Print the tag details to
another file.

See read_stdin for a potential gotcha. Need to rethink this.

=head2 add_pipe_to_pg_records

Add bam header PG records for the pipe commands to the temporary file that we
are using to store these. Making sure that ID fields are unique and that PP
fields chain to the ID field of the previous record.

=head2 look_for_reference

The aligner will need to know the base name to use for its indexed reference
files. Following WTSI practice, this consists of the path to the files, which
will depend on the aligner name, concatenated with the name of the original
fastq file, including its extension.

=head2 call_aligner

Call the methods required for the particular aligner chosen. This method will
have to be edited for each aligner that the class should handle - as well as
writing the aligner-specific methods themselves.

=head2 get_sai_name_from_fastq

Given a path to a fastq file, convert it to the path to the corresponding sai
file.

=head2 bwa_aln

Run the bwa aln command, add a record to the PG header file.

=head2 bwa_samse

Run the bwa samse command, add a record to the PG header file.

=head2 bwa_sampe

Run the bwa sampe command, add a record to the PG header file.

=head2 make_new_header

Merge the original header and the new header. Use the new HD and SQ lines, the
old RG lines, the PG header that we've assembled separately, and lastly the old CO lines and new CO lines.

=head2 rejoin_tags

Extract the alignments from the interim BAM file. Scroll down through the
alignments and the file with the saved old tags line by line, passing them to
another method for processing. Append the returned string to the new header
file to create a SAM file for output.

=head2 re_tag

A subroutine that takes two lines passed from rejoin_tags. Croak if they do
not correspond to the same read. Retain newly generated BAM tags in each
case, but append any remaining old tags to the new alignment line - reversing
and complementing the tag value where required. Return a new alignment line.

We can only process user-defined tags with values that are derived from base
position in the read, by hard-coding them.

=head2 output_bam

Convert the SAM file to BAM. The output goes to a file.

=head2 markduplicates

run Picard Markduplicates command

=head2 reverse_complement

This is a subroutine for internal use. Reverse the input string and base-pair
complement it. If the string doesn't look like nucleic acid sequence, croak.

=head2 pg_header_lines

We can't rely on the aligner inserting its own @PG lines in the interim
alignment. This method takes an array ref holding whatever PG lines were in
the interim alignment and adds appropriate lines for the input parsing, and
for the creation of the interim alignment. It merges them together and returns
a string of concatenated @PG lines that can be directly appended to the new
header.

=head2 prev_command_field

This subroutine extracts the value of the ID field from the last line of a
set of bam header @PG records. The only argument being a concatenated string
or array-ref of those records.

=head2 make_unique_pg_id

This subroutine takes a bam header's @PG records and a string as its input.
It searches the ID: fields of the @PG records for instances of the string, and returns a value that will be unique in the bam header, appending an
incremented version number if needed. E.g. an input string of 'bwa', might be
returned as 'bwa_1', or 'bwa_2' depending on the ID: fields present in the
@PG records.

The subroutine doesn't assume that the previous @PG records are consistent or
correctly chained, and simply counts how often the input string is used as the
ID field either bare or with m/_\d+/ appended.

The assumption of an underscore between the basename and the version number
may be a bug.

=head2 validate_pg_arg

A utility subroutine to take a single argument, make sure it's an array-ref, return the de-referenced array.

Return an empty array on an empty array-ref or a null string.

The motivation for the subroutine is so that we can pass the set of @PG
records from a bam header for some parsing operation without fussing about
what format they're in. The parsing subroutines/methods will call this one to
validate the argument they recieve.


=head1 DIAGNOSTICS

=head1 DEPENDENCIES

=over

=item npg_common::roles::software_location

=back

=head1 CONFIGURATION AND ENVIRONMENT

Many of the default file paths are based on practices in the WTSI.

=head1 INCOMPATIBILITIES

Developed with reference to the SAM format specification v1.3-r882

=head1 BUGS AND LIMITATIONS

The class will croak if the input BAM file is derived from a mix of single-
and paired-end runs. It might break if the BAM file holds more than one
alignment per read - it sorts the input by read name and expects paired reads
in consecutive lines.

A partial genome reference (e.g. chromosome 1 only) can only be specified with the index_base option. If the class has to look up the reference
repository itself it will only consider full genomes (i.e. 'all'
subdirectories).

Each aligner that the class can deal with has its own methods, so it's
important that the class know the name of the aligner.

If aligner_path is specified, but not aligner, the last element of the path
will be taken as the aligner name. Should this be an alias or non-standard
name for an aligner that the class recognises, the aligner attribute should
be passed as well.

There is no generic method for calling the aligner. Code must be written for
each one that the class should work with. Although this is fairly straight-
forward.

=head1 AUTHOR

John O'Brien, E<lt>jo3@sanger.ac.ukE<gt>

=head1 LICENSE AND COPYRIGHT

Copyright (C) 2010 GRL, by John O'Brien

This program is free software: you can redistribute it and/or modify
it under the terms of the GNU General Public License as published by
the Free Software Foundation, either version 3 of the License, or
(at your option) any later version.

This program is distributed in the hope that it will be useful,
but WITHOUT ANY WARRANTY; without even the implied warranty of
MERCHANTABILITY or FITNESS FOR A PARTICULAR PURPOSE.  See the
GNU General Public License for more details.

You should have received a copy of the GNU General Public License
along with this program.  If not, see <http://www.gnu.org/licenses/>.

=cut<|MERGE_RESOLUTION|>--- conflicted
+++ resolved
@@ -18,12 +18,6 @@
 use Parallel::ForkManager;
 use Cwd qw(cwd abs_path);
 
-<<<<<<< HEAD
-use Readonly;
-our $VERSION = '0';
-
-=======
->>>>>>> d0fdd2a7
 use npg_common::sequence::BAM_MarkDuplicate;
 
 with qw/
@@ -1376,10 +1370,6 @@
 
 =head1 VERSION
 
-<<<<<<< HEAD
-
-=======
->>>>>>> d0fdd2a7
 =head1 SYNOPSIS
 
 use npg_common::bam_align;
