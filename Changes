LIST OF CHANGES

<<<<<<< HEAD
release 50.10
  - Enforce to have id_run and position defined. It's needed to create
    an old-style bamflagstats autoqc result object, see
    https://github.com/wtsi-npg/npg_qc/pull/342.
=======
  - RefMaker: generate blat 2bit genome references
>>>>>>> 112a39fa

release 50.9
  - fix bug that causes the symlink of the .fa file in the bowtie2
    directory to point to the wrong location

release 50.8
  - replace bamcheck file by 2x filtered samtools stats files

release 50.7
  - bam alignment:
      remove redundant not_strip_bam_tag flag
      remove do_markduplicates flag and always call mark duplicates
  - bam mark duplicates:
      drop replace_file flag, always run file moves
      derive metrics_file attribute from teh output file name and then rename the file
      to be forward compatible with pending changes in bam_flagstats, call bam_flagstats
        parser via top-level execute() method ot be forward compatible
      bam_flagstats check is serialized in the same way as it is done in post-p4 flow

release 50.6
  - mark duplicates:
      - tag stripper is not used any longer - remove code and
        remove option
      - stop using Picard estimate library complexity since
        it is not used in p4 flows, remove option
      - do not check paths of live tools in tests
      - subset attribute replaces human_split
      - drop sort_input option since input is always gets sorted
  - seq alignment:
      - remove dependency on the autoqc wrapper object
      - drop not_strip_bam_tag, no_estimate_library_complexity and
        sort_input command line options when calling duplicates
        marking script
      - use subset option instead of human_split option when calling
        duplicates marking split

release 50.5
  - removed unused modules and scripts
  - use 'subset' option when creating bam_flagstats result object

release 50.4
  - Ref maker - stop supporting gcbias check, ie do not run gcn_maker
  - Removing file_finder now functionality lives in seq_qc.
  - Cleaning code from old Google deps.

release 50.3
  - call to bam_input replaced by correct call to input_bam

release 50.2
  - BAM_MarkDuplicate.pm: fixed reference for bamseqchksum command
  - BAM_MarkDuplicate.pm: forward compatibility with extended bam_flagstats
      autoqc objects
  - remove unused code

release 50.1
  - added bin/seqchksum_merge.pl script - merges output files produced by bamseqchksum

release 50.0
  - BAM_MarkDuplicate.pm - add cram index generation for aligned data
  - use ForkManager

release 49.11
  - compare seqhcksum from generated bam and cram

release 49.10
  - BAM_Alignment.pm pass a reference to the phix markduplicates command
  - BAM_MarkDuplicate.pm did not create cram files if the bam file was aligned
    but no reference was defined. For phix no reference was passed to the
    markduplicates command so no cram files were created.

release 49.9
  - reference added to bamseqchecksum in BAM_MarkDuplicate for aligned data
  - new test bam added for aligned data for correct CRAM file generation

release 49.8
  - $BWA_ALGORITHM_CUTOFF changed to 1_200_000_000 as smaller genomes than size 1.8Gb
    have been found to need to use the bwtsw algorithm to index successfully 
  - BAM_MarkDuplicate.pm and test modified to create cram files for un-aligned data,
    md5sum and bamseqchksums generated with all crams
  - un-aligned subset bam added to test data

release 49.7
  - ensure correct reference is passed to markduplicates command

release 49.6
  - increased memory for EstmateLibraryComplexity to 16G

release 49.5
  - use Biobambam bammarkduplicates2 in place of bammarkduplicates
  - Ref_Maker additionally generates indices for bwa >= 0.6
  - remove redundant interface for changing run status via the web service

release 49.4
  - remove gitver script to use tracking module
  - remove unused bam/sam/fastq and modify used data
  - RefMaker script uses local lib if available
  - RefMaker script test:
      uses the local version of the RefMaker script;
      for base_count script, does no enforce module version
  - copyright for all modules and script belongs to GRL - the copyright
    notice edited where it was incorrect

release 49.3
  - Build.PL scripts uses npg_tracking::util::bild as a builder parent, therefore,
    the current git tag and SHA are used to set the version of modules and scripts
  - scripts, modules and tests - RSC keywords removed
  - the distribution test does not perform pod tests (separate tests available),
    checks that module version matches distribution version

release 49.2
  - fix to not call AlignmentFilter QC wrapping for y and ax_human split
  - fix to ensure flagstats, cram, bamcheck etc are run with y split but no phiX

release 49.1
  - first release from git
  - remove duplicate of bam_align_irods: README enhancements; move scripts to bin
  - don't strip tags from Biobambam's bamadapterfind

release 49.0
  - remove irods modules, tests and test data (moved to data-handling package)
  - remove fs_resource and ConfigBase roles (code moved npg_pipeline package)
  - remove unused npg_common::config role
  - remove unused npg_common::roles:::run::intensities::config role
  - remove t/util.pm, create temp directories directly in tests

release 48.18
  - use study_publishable_name() not study_name() to be consistent with pipeline

release 48.17
  - new version of bam_aligner_irods script which uses standard bam alignment script
    and biobambam commands to collate/sort bam files and remove alignment info

release 48.16
  - BAM_MarkDuplicates test modifications to use TOOL_INSTALLED flag and extended mock environment
  - sequence_BAM_Alignment, irods_run_Bam, irods_BamDeletion, extractor_fastq, bam_align and ref_maker 
    test modifications to use TOOL_INSTALLED flag
  - extractor_fastq sleeps to avoid pipe issues

release 48.15
  - restrict BAM and CRAM file access to study based group on iRODS
    upload
  - PacBio iRODS archival to include bax files
  - simplified npg_common::roles::run::status by removing dependency
    on npg_common::roles::test_type_of_value
  - t/40-roles-log.t test chenged to use standard Perl modules for
    reading a file
  - removed unused modules: npg_common::extractor::fastq_old2new,
    npg_common::roles::read_small_file, npg_common::VersionComparison,
    npg_common::pod_usage, npg_common::roles::test_type_of_value
  - removed redundant functionality - generation of fastqcheck files -
    from the split_reads function of the npg_common::extractor::fastq
    module 

release 48.14
  - fixed RefMaker tests RT 344747
  - base skip on correct dev url
  - fixed BAMMarkDuplicates tests RT 355745

release 48.13
  - fixed tests that were failing and commented out in the previous release
  - irod-related suite of tests extended
  - all irods-related tests can be run as non-privileged user
  - check for yhuman files if appropriate when deciding whether the runfolder
      is deletable
  - check that two replication numbers are returned: new release of irods offers [1, 2] or [0, 2]

release 48.12
 - fixed bam file name used for meta data lookup
 - fix code which decides whether to check if a bai file was loaded into iRods;
   tests failing as the result of this fix commented out

release 48.11
 - extention to bam alignment and archival to irods to deal with data
   where ychromosome should be split out
 - cram generation module and tests removed since the module is not used any more
 - irods read permissions for public retained for all stats files

release 48.10
 - set contains_human and contains_xahuman using lims object to be consistent
    with BAM_Alignment.pm

release 48.9
 - fix to irods loader to load tag0 human split file when any (including control) plex
   has nonconsented flag set on a study 

release 48.8
 - set irods metadata target=0 for non BAM files

release 48.7
 - fix merge error that happened in release 48.6

release 48.6
 - add cram, bamcheck, flagstat, quality and purity files to irods archiving

release 48.5
 - add RADseq adapters in data file
 - test created for RefMaker
 - removed the use of npg_api_run attrubute of the at::api::lims object

release 48.4
 - RefMaker creates a softlink from bowtie2 directory to the reference
   file in the fasta directory so that the tophat does not recreate the
   reference
 - attributes added to npg_common::sequence::BAM_Alignment
     1) java_xmx_flag - for specifying max memory for java, e.g. -Xmx3000m (used by all invocations of java
          from this module)
     2) bamcheck_flags - arbitrary flag string passed through to bamcheck invocation in npg_common::sequence::BAM_MarkDuplicate
 - attribute added to npg_common::sequence::BAM_MarkDuplicate
        bamcheck_flags - arbitrary flag string passed through to bamcheck invocation (allows use of, for example, "--GC-depth 5e3,4.2e9"
          for references with an unusually high number of contigs)

release 48.3
 - reate different output files with _mk name and mass rename at end
 - Pass different references (or no reference for phix) to bam_markduplicates
 - Reduce bwa sam threads by 1/3 instead of 1/2 for non_consent_split
 - Added bamcheck and scramble to the BAM_MarkDuplicates command pipe
 - Add 'calibrate_pu' to the BamMarkDuplicate pipe

release 48.0
 - tests fixed following changes to markduplicates module
 - some npg_common::bam_align tests run live - they did not work when mocked

release 47.8
 - amended picard version check to use the -Xmx64m flag and removed the retry loop
 - gcn_maker.d source code moved from scripts to src

release 47.7
 - need to track failures to get picard version in the pulldown metrics autoqc check,
     will print the raw output to the error stream

release 47.6
 - RefMaker: building bowtie2 index added
             building eland, maq and stampy indices removed
             /sofware dependency removed

release 47.5
 - bugfix - go back to creating .bai instead of .bam.bai

release 47.4
 - threading in sam{se,pe} stage
 - try 3 times to get picard jar version since this occasionally fails

release 47.3
 - software location role:
     remove redundant illumina2bam_jar_location accessor
 - perlcritic-compliant scripts

release 47.2
 - package builds and installs with Build.PL file that is also capable
   of installing CPAN dependencies
 - a list of dependencies updated
 - tests refactored to dynamically detect where individual test steps should be skipped
   due to absence of bioinformatics tools; TOOLS_INSTALLED gloval variable overwrites this
 - tests refactored to ensure they run on Ubuntu precise host where no bioinformatics
   tools are available
 - bug fix in irods bam realign script so that the user does not have to create qc
   directory, whose presence was implicitly assumed
 - new README file which includes installation instructions and lists dependencies

release 47.1
 - software_location role:
     current_version method returns undef if failed to get version
     code in resolved_paths simplified
     repetetive code for build methods removed
 - npg_common::bam_align caches the version of alignes used instead of evaluating it multiple times
   if no version retrieved, 'not known' is used
 - npg_common::sequence::BAM_MarkDuplicate - bug fix in getting samtools version

release 47.00
 - java command is resolved to an absolute path

release 46.22
 - location of scripts that are called from modules is given relative to the bin
 - illumina2bam role removed, illumina2bam_jar_location accessor kept to maintain
   compatibility with the pipeline
 - removed solexa_bin attribute in all modules and tests
 - accessors for jars built via coersion using CLASSPATH
 - aligners role removed, its current_version method moved to the software_location role
   in simplified form
 - version of picard captured as reported by jars instead of relying on the version
   number being a part of the directory name

release 46.21
 - irods metadata updater: added a warning when failed to infer id_run from filename;
   this file is not processed

release 46.20
 - bug fix - method that was removed from npg_common::irods::Loader was still used in npg_common::irods::BamMetaUpdater

release 46.19
 - bowtie_cmd, samtools_cmd and samtools_irods_cmd attributes from the software location role
   use NpgCommonResolvedPathExecutable type constraint
 - resolved paths propagated through the chain of calls
 - npg_common::bam_align refactored to take advantage of common attributes from the software location role;
   bowtie alignment option removed from this module
 - npg_common::Alignment refactored to take advantage of the software location role;
   unused methods removed
 - unused scripts removed
 - all scripts from the scripts directory are installed to $PREFIX/bin
 - /software/solexa dependency removed from the shebang line and from use lib qw() statements
 - irods commands are to be found on the path

release 46.18
 - some npg_common modules moved to npg_tracking: code refactored,
   moved modules and their tests removed
 - allow to pass an abs path to a tool when inferring the tools's version
 - generic NpgCommonResolvedPathExecutable type constraint introduced
     it tries to infer a path to executable and validates it
 - ensure an object consuming teh software location role can be instanciated
   even if not all paths to tools can be resolved
 - bwa_cmd attribute of the the software_location role relies on the newly
   defined NpgCommonResolvedPathExecutable type constraint
 - npg_common::types module removed, its functionality integrated into the
   software_location role, types in some modules relaxed back to what they were
   
release 46.17
 - remove db_connect role and its tests
 - remove npg_common::roles::run, npg_common::roles::run::lane,
   npg_common::roles::run::lane::tag modules
 - gc fraction counter script is very slow; refactored to remove binning RT#306994
   removed explicit setting of PERL5LIB
 - all useful modules tests run on precise-dev64 RT#306998;
   the code refactored to remove dependency on /software in tests where possible
   test skips added where the dependency on tools in /software was difficuilt to avoid
 - removed dependency of npg_common::bam_align on /lustre/scratch103
 - real cramtools jar removed from test data, test is running againsts deployed jar if
   it's available

release 46.16
 - don't strip BAM tags br and qr (produced from 3' pulldown RNAseq pipeline)

release 46.15
 - reflect the fact that npg_common::roles::run, npg_common::roles::run::lane,
   npg_common::roles::run::lane::tag moved to tracking 

release 46.14
 - revert reference repository to scratch109

release 46.13
 - bam file checks for run is deletable script fixed for the case of human split

release 46.12
 - more accurate resons for skipping tests for irod-related modules
 - eliminated the double slash from a runfolder path that is derived from db stored
   globs and runfolder name 
   RT#301391: archive webcache link not created when NPG_WEBSERVICE_CACHE_DIR is specified

release 46.11
 - removed redundant modules and scripts dealing with fastq and srf files.
 - extended makefile to include most of the dependencies
 - some changes to comply with perl 8.14.2 on precise
 - fix for RT#302819: irods_bam_loader.pl wraning message

release 46.10
 - npg_testing modules removed - they moved to npg-tracking package
 - RT#299041: irods metadata update - do not hardcode spiked phix index

release 46.9
 - bam_align_irods - cope with new npg_qc when deleting old results

release 46.8
 - bam realignment should allow lower case custom BAM tags (optional fields)

release 46.7
 - fix bam realign script to but QC json in qc directory

release 46.6
 - amended generate_cached_fastq to base moving of fastqcheck and fastq subset files
    on location and naming convention used by placeholder fastqcheck files created by
    the create_empty_fastq_files step. This should now correctly name files from runs
    with a single read and no index cycles

release 46.5
 - rt attribute for iRODS bam deletion script renamed to rt_ticket
   to be consistent with args in npg_common::bam_align_irods

release 46.4
 - rt attribute for iRODS bam deletion script
 - bug fix in iRODS deletion module - should put header files where bam files came from
 - iRODS-dependent tests do not fail without access to iRODS (skips added)

release 46.3
 - emailer for cron jobs output - does not send empty e-mails
 - sample consent withdrawn rt ticket creation - drop FROM field
   to pick up the username automatically

release 46.2
 - RT#270112:
     irods metadata updater: set sample_consent_withdrawn flag where necessary
     code for cron to find new files with consent withdrawn, report them and
     restrict permissions to them 

release 46.1
 - RT#290729: irods metadata update to skip files that are not known in lims
   no_lims_data flag is irods should be set manually for such files
   example: MySeq run 8541 lanes 2&3

release 46.0
 - version compatible with data-handling release 33.0 - a switch to warehouse3

release 45.2
 - npg_common::sequence::BAM_Alignment passes file names to SplitBamByChromosomes rather than an output prefix

release 45.1
 - npg_common::sequence::BAM_Alignment - when the input contains nonconcented X and autosomal human
   add an extra step after the alignment filter to separate the target into consented (a new target)
   and non-consented (xahuman) parts
 - npg_common::irods::run::Bam - allow for xahuman files when archiving to irods and checking for
   a complete set of bam files before deleting a runfolder

release 45.0
 - BAM stripper - keep tr and tq tags we generate for TraDIS transposon read data, and a3 and ah for adapter suffix info

release 44.10
 - added --preserve-read-names option for cram creation in Cram_Generation.pm
 - removed resource specification '-R seq_green' from npg_common/irods/Loader.pm

release 44.9
 - patch to allow larger lane numbers

release 44.8
 - Allow config to propagate attr hash to DBI connection
 - fastqcheck file interface - allow for setting file content by the caller

release 44.7
 - convert and save alignment filter stats in bam_align_irods
 - added lookup of default human reference for human splits in Cram_Generation.pm

release 44.6
 - previous bug fix did not work correctly; this one does RT#274245.

release 44.5
 - bug fix for "bait path extraction is wrong for the current ref repository location"; using more robust approach now RT#274245

release 44.4
 - add Cram_Generation module to convert bam files to cram files

release 44.3
 - avoid multiple history record for irods meta data when some strange characters in meta values

release 44.2
 - irods bam list deletion

release 44.1
 - Changed path to reference repository to /lustre/scratch109/srpipe/..
 - Use the REP_ROOT from the list role instead of hardcoded path to repository.
 - new script for bam deletion irods_bam_deletion.pl

release 44.0
 - irods ebi submission meta data
 - bug fix in markduplicates - generate bam flagstats when nothing to do
 - make sure irods meta data updater not die when one file checking dies
 - use sample_publishable_name in bam_align_irods for new bam header

release 43.10
 - generate alignment_filter_metrics autoqc result within a flow for bam alignment

release 43.9
 - remove any obsolete files after irods loading

release 43.8
 - add illumina2bam_location role for BAM_Alignment and BAM_MarkDuplicate to allow illumina2bam_jar_location to be passed in

release 43.7
 - modules to resolve bait location (an object and a role)
 - st_api_util accessor removed from npg_common::sequence::reference module

release 43.6
 - add no_estimate_library_complexity for bam markduplicates and bam alignment scripts

release 43.5
 - do not die in npg_common::irods::run::Interop if files are missing

release 43.4
 - using output directory for Picard EstimateLibraryComplexity temp 

release 43.3
 - ensure spiked phix reference not returned for tag 0 plex
 - run Picard EstimateLibraryComplexity for unaligned bam file in markduplicates wrapper script and store the results in bam_flag_stats

release 43.2
 - removed modules that moved to other svn projects

release 43.0
 - cope better with 4 read sequencing runs: improve long_info's processing of RunInfo.xml files.
 - drop assumption that last base of indexing read is not used for index in use_bases string (long_info again)
 - drop Catalyst::Authentication::Credential::SangerSSO as replaced by Catalyst::Authentication::Credential::SangerSSOnpg in npg-catalyst-qc
 - added Interop module for archiving to iRODs

release 42.10
 - update irods meta data per file to avoid imeta command being stuck when too many changes

release 42.9
 - only set irods reference meta data when bam aligned with SQ tag, set alignment meta data to 0 when total_reads is 0

release 42.8
 - make BAM_alignment LSF aware by setting default bwa aln threads based on LSB_MCPU_HOSTS environment variable

release 42.7
 - add strip_bam_tag step by default in markduplicates wrapper script and add not_strip_bam_tag in markduplicates and bam_alignment script

release 42.6
 - add index_of_look meta data for pacbio bas file

release 42.5
 - check sample common name with any white space or new line
 - check irods bam files against lims first then staging when deleting runfolder. The runfolder in staging area may
 change after archival
 - update is_paired_read irods meta data

release 42.4
 - add sample_id, sample_common_name, study_id and is_paired_read irods meta data when loading bam files
 - update sample_id, sample_common_name, study_id in irods meta data if missing and set irods manual_qc meta data

release 42.3
 - check bam md5 values on irods with staging when deleting runfolder

release 42.2
 - pacbio data irods loader only checks new runs within two weeks time by default

release 42.1
 - remove any white space in the begining or end of irods meta data value

release 42.0
 - use library_id as library irods meta data value when no name available
 - alignment irods meta data based on SQ tag from bam header
 - cope with new lims and new bam file names in BamMetaUpdater
 - cope with MiSeq runfolders
 - add check bam and check md5 option for BamMetaUpdater

release 41.9
 - fix missing reference and wrong alignment irods meta data for aligned bam files generated by bam-based pipeline
 
release 41.8
 - irods resource string is now different from irods zone - reflected this in the code RT#245581

release 41.7
 - better error reporting for listing entries in the reference repository

release 41.6
 - BAM_Alignment: clean up temp directory before doing markduplicates

release 41.5
 - do not check human part bam file for spiked phix plex for archiving

release 41.4
 - add non_consented_split, change_bam_header function for bam files in irods
 - cope with new bam file format for irods archiving

release 41.3
 - always do alignments for lane spiked phix file in fastq2bam

release 41.2
 - 10000 chache generation amended to deal with bam files
 - a script to generate this cache added
 - tests that didi not pass on lenny (no access to live ref repository) fixed RT #239028
 - changes to the adapter data file

release 41.1
 - add bam_basecall_path and dif_files_path to path_info

release 41.0
 - removed redundant code for _s_ files from npg_common::roles::run::lane::file_names, created an easy to use function for putting together a filename, propagated this change to npg_common::run::file_finder
 - further changes to bam alignment script
 - test data for modules in npg_common::sequence namespace updated from live and relevant tests updated accordingly
 - set user agent string in teh Catalysi ajax proxy so that the sequencescape request are directed to teh instances for interactive requests

release 40.2
 - ignore bai file loading when bam no alignment included
 - bam alignmnet script optionally take id_run, position and tag_index from command line to use st api lims

release 40.1
 - new bam alignment and filtering script
 - add sorting input bam option and checking input bam aligned or not, stop setting temp_dir for markduplicates, and change output bam header with more PGs in markduplicates script

release 40.0
 - staging area glob in path_info role is helped by stored in the npg tracking db glob expressions

release 39.3
 - split out runfolder locating functionality from path_info to runfolder_location role
 - include human and nonhuman parts of bam file for plex 168 in irods loading based on lane level nonconsented information
 - add fixmate, new bam flagstats generation and qc database bam flagstats updating in bam realignment scripts

release 39.2
 - add samtools fixmate step and generate bam flagstats when doing bam realignments
 - bug fix: repeated bwa PG in bam header

release 39.1
 - roles_run_status test was changing production. Fixed to only use development server and skip if not available

release 39.0
 - remove modules, tests and test-related files that are not in use any more
 - all tests that need npg or st xml read it from the web cache, all test useragents removed
 - fix for RT #230291: clear warning in npg_common/diagram/visio_histo_google.pm
 
release 38.3
 - exclude spiked phix meta data in irods for lane phix and tag 0 bam file

release 38.2
 - include spiked phix in irods bam loading
 
release 38.1
 - use the list of lane numbers from the batch to check bam fully archived

release 38.0
 - reference finder refactored to removed any traces of fuzzy matching and to back-up the module with the new lims single point access interface
 - neither of the tests look for live ref repository
 - irods loading, sam header and bam generation modules refactored to use teh lims single point access module st::api::lims
 - script to realign bam file in irods and rearchive them

release 37.1
 - reduce threads used for spliting fastq by alignment from 6 to 4

release 37.0
 - reference finder refactored to create a function for getting the common prefix of references
 - a new module to generate reference indices for all repository for a particular aligner 
 - google chart uri now will optionally encode data to reduce the uri length
 - can now generate google chart uri with a legend (or just the legend if required)
 - irods meta-data update based on warehouse

release 36.3
 - get study from lane entity directly for irods meta data and bam header to save some extra calls to sequencescape

release 36.2
 - get study from st request instead of sample for irods meta data and bam header

release 36.1
 - if array sets are empty when set_data is called in visio_histo_google, then set the set string to 0, so that something will show in url
 - triple the number of threads for bwa alignments in fastq splitting by alignment
 - extra irods meta data for bam file: study title, study and sample accession number
 - use study publishable_name (accession_number or title or name) for bam header 

release 36.0
 - replace library name with library id for bam LB, and sample name with sample publishable name for SM in fastq2bam
 - add extra bam irods meta data, library_id and sample_public_name
 - generate fastqcheck and md5 file when splitting fastq by tag
 - cope with new version of samtools to get total reads number for bam irods loading

release 35.2
 - changes to obtain correct google url for histograms with n_count bars

release 35.1
 - pipe all imeta sub commands to one imeta command to save irods connections
 - use cached npg api run object to speed up irods bam loading

release 35.0
 - removed npg_common::qXvalues and npg_common::run::finder modules
 - npg_common::run::file_finder simplified; for fastqcheck files will look in the npg qc database; mpsa support discontinued
 - npg_common::fastqcheck to read from either a file or npg qc database
 - npg_testing::db will create a test database without fixtures if they are not supplied

release 34.2
 - new location of the reference repository
release 34.1
 - add target irods meta data for bam file default 1, set it as 0 for phix, human and tag_index 0

release 34.0
 - npg_common::roles::run::lane::map2lims role refactored to take advantage of the latest changes to st::api::lane, backward compatibility maintained
 - reference finder to return reference for the right study
 - reference finder to return the abs path to a reference
 - to make sure study information for bam header and irods meta data correct because of changes in st api

release 33.3
 - a fix for RefMaker to cope with failing aligners (shoudl recover correctly)
 - add total_reads in bam irods meta data and ignore bam index file when no reads in bam

release 33.2
 - bug fix about read numbers for qseq files for original quality in bam
 - cope with new reference repository location to find reference from bam header
 - bam generation: do not align empty fastq files or files with short reads
 - first_read_length method added to npg_common::extractor::fastq

release 33.1
 - add fixmate into fastq2bam pipeline
 - samtools sorting take input from a pipe and stop generating any temp bam file in fastq2bam pipeline
 - turn off bam compression within fastq2bam pipeline
 - add CREATE_INDEX flag for Picard MarkDuplicates

release 33.0
 - new location of the reference repository
 - an accessor method for the adapter repository

release 32.2
 - re-align bam files script refinments
 - fasq to fasta converter added
 - add md5 value into irods meta data
 - rename human_split irods meta data to alignment_filter
 - check some irods meta data uniqueness

release 32.1
 - reference finder to be able to return a reference to a spike

release 32.0
 - add a script to re-align bam files
 - add DS tag for PG in bam header if available
 - bug fix to get correct basecalling software version from config xml file
 - use duplicates-marked bam output directory for picard TMP_DIR, instead of
 default /tmp
 - file name generator to be sequence_type attr aware
 - depricated methods removed from npg_common::extractor::fastq
 - when extracting reads from a fastq file, check that this file is as long as expected (fastqcheck reports)
 - check md5 again after irods file loading
 - include spiked phix bam file into irods loading
 - croak when input bam file not exist for markduplicates
 - Pacbio data irods loader

release 31.1
 - generate fastqcheck and md5 file when splitting spiked phix or nonconsented fastq
 - add spiked phix bam file into irods archiving list
 - npg_common::roles::run::status set up, with method to update a run status (so can be used instead of srpipe::util)
 - cope with HiSeq HCS 1.10 RunInfo.xml v2 format

release 31.0
 - Added script Loop_Ref_Maker to update the aliger index files for every full reference in the repository.
 - caching 10_000 reads should be given an array of file names to be worked on
 - add demutiplex and three PB_cal programs into bam PG list
 - bug fix in sam fastq check for single end run
 - get reference used for bwa alignment in bam header, add alignment and reference meta for bam files in irods, and module to add these meta for files already in irods
 - add original quality score to bam file as OQ tag if the original qseq files given
 - In sam header creation, don't die if no intersity_path and bustard_path found
 - using samtools mpileup in fastq splitting to get alignment coverage and depth, pileup command in samtools obsolete
 - add no-pileup option for fastq splitting script for phix splitting
 - based on splitting type, human or phix, add different sequence dictionary to bam header
 - add split spiked phix and split nonconsented program to bam header from schema information
 - irods adding meta data command should be passed to the system command as an array
 - role::run::long_info now has methods to return the Data/Intensities/config.xml file as an XML::LibXML::Document object, and returning a hashref of {lanes}->{tiles} = clustercount_values (although clustercount_values aren't built in at the moment)

release 30.0
 - Add FastaFormat script to remove whitespace from sequences, make uniform
   line lengths and check for illegal characters.
 - split_fastq_by_tag.pl accepts a 'limit' option to limit the number of sequence entries written to file.
 - npg_common::role::log appends to the log file rather than overwrites
 - config file loader role now utilises Config::Any in the first place to attempt to locate the config
   It does this so if the data structure is greater than 1 level, it is fine
   Note: because of this, it does the default Config::Any feature of looking at the name ext (ini/yml/cnf)
   and only trying it against the type that this extension suggests. This is faster, but less flexible.
   However, your filename should reflect the data type, so this makes sense (config.ini should not be JSON)
 - remove Maybe from the data type of reference of BAM_Generation
 - script to check bases and qualities in SAM file with the one in the original fastq files, add this step in fastq2bam
 - change the picard command option name for maximum number of open files because picard updated to 1.34
 - convert dot . in second base call to N to be consistent with first base call in bam file
 - path info role bug fix: now, hopefully, a correct glob for a runfolder name
 - default option build for no alignment in bam generation
 - reference finder and list generator: added 'Not suitable for alignment' option
 - add extra infomation in PG list in BAM header
 - convert bwa, samtools and picard command path to absolute path

release 29.0
 - archive_path can be given for fastq2bam script and it will be used to get insert_size for bam header
 - archive_path can be used for irods_bam_loader
 - carp when no plex infomation available for bam irods loading
 - script to build bam index file using Picard
 - load bam index files into irods and check completeness
 - add second base call script and gerald program are optional in sam header
 - generate md5 file when doing bam markduplicates, and use this file for checking when archiving bam file to irods
 - use runfolder for temp undorted bam file in fastq2bam script because not enough /tmp space
 - reference finder - default search type switched to a new search type that does fuzzy search only for phix libs and samples
 - removed extractor::reference module
 - added a method for splitting reads to the extractor::fastq module and optionally producing fastqcheck files for the output fastq files
 - a new module for splitting old-style fastq files in two and producing fastqcheck files while at it
 - npg cache for 10000 (or X) reads
 - add hiseq 32 tiles for npg_qc heatmap
 - reference finder: a method to return reference info, including the aligner options
 - use aligner_options from reference repository in BAM generation if there is one available

release 28.0
 - reference finder: if the reference_genome field is set and there are any problems with finding a file for a perticular strain and/or aligner, croak
 - reference finder: search type for reference_genome + taxon_id fields
 - instrument_string: name of the instrument worked out in short_info
 - check multiplex on lane level not run for bam loading, in case any lane bam file missing
 - do not load original plex bam file with unconsented data
 - check bam files fully archived to irods
 - hide human bam files in irods
 - give fastq2bam and sam_header script no_alignment option
 - Catalyst ajax proxy controller: handle post requests correctly (pass headers and content)
 - cope with slot and flowcell id in run folder name
 - find long info from RunInfo.xml in preference to recipe files
 - don't try to find tile info unless really asked for it (add predicates)

release 27.0
 - look for a fastqcheck file in the npg-qc database
 - if a lane archive does not exist, file finder to return a path how it would have been if lane archives existed in fuse
 - remove second base call quality score U2 string from bam file
 - short_info and path_info roles can deal with runs from both IL and HS instruments
 - add reference used for bwa alignement into bam file in PG CL tag
 - replace bam @SQ header generated by bwa with the reference dictionary file in repository
 - change RG PU tag Illumina to uppercase in bam header
 - add RG PI value from autoqc insert_size checking in bam header
 - add RG DS tag using study name and description in bam header
 - check any tab or newline character in bam header tag value
 - more meta data for bam file in irods
 - don't load phix control and multiplex lane bam file
 - checking md5 and meta data before loading bam file
 - fastq file extractor not to croak if the file is shorter than requested
 - a separate role npg_common::roles::run::lane::file_names for file name generation
 - in this role, a new method for generating file names for humn/nonhuman split
 - path_info carps stopped
 - sf18 partition added to a glob in path_info role
 - deprication warning for npg_common::extractor::reference
 - pull read config and domain into hashref into a role, for better reuse with no need to pull in db cred stuff from npg_common:config
 - reference finder strict and fuzy search modes
 - reference finder preset referebce attributes
 - Ajax proxy module tests skipped if Catalyst libs not available
 - do not croak if the reference repository contains an organism with the same species part

release 26.0
 - add index tag sequence to bam file if multiplex run

release 25.2
 - human fastq splitting: don't store temporary sam file in /tmp directory and use pipe when possible, store temporary bam file in the output directoy to avoid running out disk space in /tmp, and add option -t 2 for bwa alignment
 - do not croak if tag not availabe in Sequencescape when trying to add library and sample name into plex bam header
 - only carp when more than one reference returned for a lane or plex, and generate bam file without alignment

release 25.1
 - don't mark first or second read flag and unmapped_mate flag for a single read sam file
 - using picard to convert sam to bam instead of samtools
 - generate empty bam file only with header when given fastq file size zero
 - pb_cal_path in roles::run::path_info

release 25.0
 - In bam RG header, using library name for sample name when a lane is a pool
 - methods in path_info role to return existing lane archive and qc directories
 - create LSF job arrays from position and tag index
 - POST requests cannot use cache, an error is raised
 - finding ss objects for a reference: croak changed to carp when the caller expects a pool when there is no pool in ss

release 24.0
 - a role for retrieving db cridentials can work with Catalyst, no db configuration in Catalyst
 - npg_common::roles::UrlToFilePath removed, its functionality merged into npg_common::request so that the implementation details of the cache repository are not exposed
 - change default bwa option from -q 25 to -q 15 for bam generation
 - add one more default bwa option -t 2 for threading alignment in bam generation
 - add_bam_header script directly take input from the bwa sam output stream, not from a bam file in tmp directory. This will avoid running out tmp disk space
 - more program names in bam header PG list
 - add RG tag in bam file
 - reduce MAX_SEQUENCES_FOR_DISK_READ_ENDS_MAP value to 900 in Picard Markduplicates to avoid opening too many temp files
 - add two fields in BAM_Generation human_split type and tag_index
 - pass tag_index to reference finder to get the reference for each plex
 - a method in npg_common::roles::run::lane::map2lims to fetch asset srelevant to retrieving expected insert size

release 23.0
 - additions to reference finder in order to cope with newly introduced reference_genome fields in a sample and a study
 - single_ref_found method restored in teh reference finder
 - a module in npg_testing to test whether intweb is accessible
 - a header with a username is added to http requests (see npg_common::request)
 - npg_common::request: a post request goes ahead even if teh module should save to cache
 - script and module to run Picard MarkDuplicates to a bam and save the output metrics and bam flagsts into a json file
 - added a role for retrieving db cridentials from a configuration file

release 22.0
 - reference finder enhancements: (1) can handle taxon id links pointing directly to strains, (2) when matching, gives preference to species name; (3) a check for species name uniqueness in the repository; (3) recognises different paths to the a species directory as the same; (4) switched the order in which the fields of an asset are examined from organism, comman_name to common_name, organism.
 - a fix for npg_common::roles::run::short_info to cope with Illumina run ids that have leading zero
 - npg_common::request - a gateway for accessing web services with an ability to get the data from a cache and to create this cache
 - bug fix to swap E2 and U2 string for the second base call of bam file, and reverse complemented bases if necessary

release 21.0
 - add run_folder validation role and module
 - Catalyst::controller::AjaxProxy module added
 - call study on sample instead of project for reference finding

release 20.0
  - functions in npg_common::roles::run::path_info to locate lane archive and qc directories
  - fastqcheck module - more sanity checks
  - add a list of programs to bam header section
  - google diagram interface extended to allow for setting bar width and distance between bars
  - roles for a run, lane and tag whose only function is to define attributes
  - a module, npg_common::run::file_finder, to locate file for a run, per lane and tag_index
  - a module, Catalyst::Authentication::Credential::SangerSSO, to use Sanger web single sign on for any Catalyst app's authentication

release 19.0
  - modules to add second base call to bam file
  - covert fastq to sam and generate bam when no alignement
  - bug fix to split multiplexed unconsented human fastq file
  - split multiplexed fastq file by tag
  - a simpler way to match sample/asset fields to known organisms, will work when the field does not have any plausible delimiters; we are not splitting the field names any more, should be safe since we do not try to match too small bits of reference names
  - new tag_index attribute in the reference finder object
  - add run lane tag_info role
  - check fastq size before bam generation and allow # in their name

release 18.0
  - backport from trunk: reference finder can find genome reference with .fna extension
  - interface to fuse moved from npg-catalyst-qc to npg_common::run, renamed to finder.pm and changed to locate an archive folder for a run either in the long or short term storage area
  - new namespace, npg_testing, for common testing code
  - generic testing code from Qsea moved to npg_testing name space

release 17.0
  - methods to call bwa to do pairwise alignment and output bam file
  - BAM Generation module and script
  - a module to perform a per-base count of the reference sequence
  - checks for empty and invalid fastqcheck file copied from the qXvalues module to fastqcheck module. Methods added to fastqcheck module to do everything that qXvalues module does.
  - npg_common::extractor::fastq refactored to make it rely on npg_common::fastqcheck if the count of sequences for fastq is taken fron a relevant fastqcheck file

release 16.0
  - add attribute bwa_options for Alignment
  - store name and version number of Fastq_split module and bwa software into split_stats result as info
  - stop calling keys for large tied hashes to reduce memory requirement
  - bug fix to ignore header section of SAM file when getting aligned reads
  - lib for getting a reference for a lane moved from npg_qc tp npg_common

release 15.0
  - add single fastq file extraction

release 14.0
  - remaned path-related attributes (apart from the subpath attribute) in the path_info roles from XXX_subpath to XXX_path; reason - easier to understand when use as a script option when the consuming class also consumes MooseX::Getopt
  - roles to provide
    - generic logging capability
    - reading a small file into memory
    - providing fs_resource for a runfolder
  - fastq split script takes option stats_only


release 13.0
  - added an object wrapper around a fastqcheck file
  - finished path_info and check_info roles

release 12.0
  - option to fork out two bwa alignments when doing fastq splitting, and tie hashes into files to reduce memory usage
  - option to split tag fastq as well
  - using autoqc result class to save splitting statistics into xml and json files
  - add total alignment coverage and depth across all chromosomes for splitting statistics
  - to allow id_run and position to be passed into the fastq splitting scripts and store them
  - roles:
    - roles for a run, short_info, which provides attributes for id_run, name and run_folder, along with a short_reference providing one of these in the order run_folder, id_run, name. requires that a _build_run_folder method is provided, or else you may get a run_time error if it needs to try to work this out
    - roles for a run, path_info, which provides attributes giving information about paths to directories for a run_folder whilst in the staging area. requires that the method short_reference is available, or you may get a run_time error whilst searching for a path
  - in fastq extractor a read count is taken from a fastqcheck file if it's locally available

release 11.0
 - Fastq and srf splitting now generates some statistical output in XML format and google chart
and the reference location and name can be passed in as an option.
 - the width of lines in a graph set to 2 to improve readability
 - the width of a bar for a Google histogram is reduced to allow for a larger number of bins displayed
 - the qX check can now cope correctly with a fastqcheck file for an empty sequence

release 10.0
 - further image creation to create vertical gantt style charts, with option of adding point charts on top

release 9.0
 - modules to use stomp for ActiveMQ queues and durable topics
 - Extension to Net::Stomp::Receipt, in order to do a check just before message sending to check connection is still live
 - Fastq and SRF splits done as separate scripts
 - Script to Convert FASTA format into ref formats for MAQ, BWA, Bowtie and SAMtools

release 8.0
 - add modules to split fastq or srf files based on the alignment of fastq files to a reference using program bwa
 - handling 110 tiles per lane heatmaps
 - added modules for creating and plotting histograms

release 7.0
 - module npg_common::qXvalues for calculating Q values from *.fastqcheck files is added

release 6.0
 - handling 120 tiles per lane heatmaps

release 5.0
 - heatmaps now scaled upto 10+ max for pf_perc_error_rate
 - merge for all error thumbnails
 - merge two graphs of same size together

release 4.0
 -add modules to merge images

release 3.0
 - use light grey for the graph fore ground colour
 - additional information for heatmaps, for intensity scaling

release 2.0
 - tests for graph
 - heatmap map making module
 - additional methods for making heatmaps for move_z statistics
 - >90% test coverage

release 1.0
 - set up
 - move graph wrapper into this namespace
 - created heatmap module for illumina chips
 - created scale module for producing scale image with limits on it
 - tests for heatmap and scale
<|MERGE_RESOLUTION|>--- conflicted
+++ resolved
@@ -1,13 +1,11 @@
 LIST OF CHANGES
 
-<<<<<<< HEAD
+  - RefMaker: generate blat 2bit genome references
+
 release 50.10
-  - Enforce to have id_run and position defined. It's needed to create
-    an old-style bamflagstats autoqc result object, see
+  - bam_alignment.pl: enforce to have id_run and position defined. It's
+    needed to create an old-style bamflagstats autoqc result object, see
     https://github.com/wtsi-npg/npg_qc/pull/342.
-=======
-  - RefMaker: generate blat 2bit genome references
->>>>>>> 112a39fa
 
 release 50.9
   - fix bug that causes the symlink of the .fa file in the bowtie2
