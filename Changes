LIST OF CHANGES

<<<<<<< HEAD
  - mark duplicates:
      - tag stripper is not used any longer - remove code
      - stop using Picard estimate library complexity since
        it is not used in p4 flows
      - do not check paths of live tools in tests

=======
release 50.5
>>>>>>> 329fddf4
  - removed unused modules and scripts
  - use 'subset' option when creating bam_flagstats result object

release 50.4
  - Ref maker - stop supporting gcbias check, ie do not run gcn_maker
  - Removing file_finder now functionality lives in seq_qc.
  - Cleaning code from old Google deps.

release 50.3
  - call to bam_input replaced by correct call to input_bam

release 50.2
  - BAM_MarkDuplicate.pm: fixed reference for bamseqchksum command
  - BAM_MarkDuplicate.pm: forward compatibility with extended bam_flagstats
      autoqc objects
  - remove unused code

release 50.1
  - added bin/seqchksum_merge.pl script - merges output files produced by bamseqchksum

release 50.0
  - BAM_MarkDuplicate.pm - add cram index generation for aligned data
  - use ForkManager

release 49.11
  - compare seqhcksum from generated bam and cram

release 49.10
  - BAM_Alignment.pm pass a reference to the phix markduplicates command
  - BAM_MarkDuplicate.pm did not create cram files if the bam file was aligned
    but no reference was defined. For phix no reference was passed to the
    markduplicates command so no cram files were created.

release 49.9
  - reference added to bamseqchecksum in BAM_MarkDuplicate for aligned data
  - new test bam added for aligned data for correct CRAM file generation

release 49.8
  - $BWA_ALGORITHM_CUTOFF changed to 1_200_000_000 as smaller genomes than size 1.8Gb
    have been found to need to use the bwtsw algorithm to index successfully 
  - BAM_MarkDuplicate.pm and test modified to create cram files for un-aligned data,
    md5sum and bamseqchksums generated with all crams
  - un-aligned subset bam added to test data

release 49.7
  - ensure correct reference is passed to markduplicates command

release 49.6
  - increased memory for EstmateLibraryComplexity to 16G

release 49.5
  - use Biobambam bammarkduplicates2 in place of bammarkduplicates
  - Ref_Maker additionally generates indices for bwa >= 0.6
  - remove redundant interface for changing run status via the web service

release 49.4
  - remove gitver script to use tracking module
  - remove unused bam/sam/fastq and modify used data
  - RefMaker script uses local lib if available
  - RefMaker script test:
      uses the local version of the RefMaker script;
      for base_count script, does no enforce module version
  - copyright for all modules and script belongs to GRL - the copyright
    notice edited where it was incorrect

release 49.3
  - Build.PL scripts uses npg_tracking::util::bild as a builder parent, therefore,
    the current git tag and SHA are used to set the version of modules and scripts
  - scripts, modules and tests - RSC keywords removed
  - the distribution test does not perform pod tests (separate tests available),
    checks that module version matches distribution version

release 49.2
  - fix to not call AlignmentFilter QC wrapping for y and ax_human split
  - fix to ensure flagstats, cram, bamcheck etc are run with y split but no phiX

release 49.1
  - first release from git
  - remove duplicate of bam_align_irods: README enhancements; move scripts to bin
  - don't strip tags from Biobambam's bamadapterfind

release 49.0
  - remove irods modules, tests and test data (moved to data-handling package)
  - remove fs_resource and ConfigBase roles (code moved npg_pipeline package)
  - remove unused npg_common::config role
  - remove unused npg_common::roles:::run::intensities::config role
  - remove t/util.pm, create temp directories directly in tests

release 48.18
  - use study_publishable_name() not study_name() to be consistent with pipeline

release 48.17
  - new version of bam_aligner_irods script which uses standard bam alignment script
    and biobambam commands to collate/sort bam files and remove alignment info

release 48.16
  - BAM_MarkDuplicates test modifications to use TOOL_INSTALLED flag and extended mock environment
  - sequence_BAM_Alignment, irods_run_Bam, irods_BamDeletion, extractor_fastq, bam_align and ref_maker 
    test modifications to use TOOL_INSTALLED flag
  - extractor_fastq sleeps to avoid pipe issues

release 48.15
  - restrict BAM and CRAM file access to study based group on iRODS
    upload
  - PacBio iRODS archival to include bax files
  - simplified npg_common::roles::run::status by removing dependency
    on npg_common::roles::test_type_of_value
  - t/40-roles-log.t test chenged to use standard Perl modules for
    reading a file
  - removed unused modules: npg_common::extractor::fastq_old2new,
    npg_common::roles::read_small_file, npg_common::VersionComparison,
    npg_common::pod_usage, npg_common::roles::test_type_of_value
  - removed redundant functionality - generation of fastqcheck files -
    from the split_reads function of the npg_common::extractor::fastq
    module 

release 48.14
  - fixed RefMaker tests RT 344747
  - base skip on correct dev url
  - fixed BAMMarkDuplicates tests RT 355745

release 48.13
  - fixed tests that were failing and commented out in the previous release
  - irod-related suite of tests extended
  - all irods-related tests can be run as non-privileged user
  - check for yhuman files if appropriate when deciding whether the runfolder
      is deletable
  - check that two replication numbers are returned: new release of irods offers [1, 2] or [0, 2]

release 48.12
 - fixed bam file name used for meta data lookup
 - fix code which decides whether to check if a bai file was loaded into iRods;
   tests failing as the result of this fix commented out

release 48.11
 - extention to bam alignment and archival to irods to deal with data
   where ychromosome should be split out
 - cram generation module and tests removed since the module is not used any more
 - irods read permissions for public retained for all stats files

release 48.10
 - set contains_human and contains_xahuman using lims object to be consistent
    with BAM_Alignment.pm

release 48.9
 - fix to irods loader to load tag0 human split file when any (including control) plex
   has nonconsented flag set on a study 

release 48.8
 - set irods metadata target=0 for non BAM files

release 48.7
 - fix merge error that happened in release 48.6

release 48.6
 - add cram, bamcheck, flagstat, quality and purity files to irods archiving

release 48.5
 - add RADseq adapters in data file
 - test created for RefMaker
 - removed the use of npg_api_run attrubute of the at::api::lims object

release 48.4
 - RefMaker creates a softlink from bowtie2 directory to the reference
   file in the fasta directory so that the tophat does not recreate the
   reference
 - attributes added to npg_common::sequence::BAM_Alignment
     1) java_xmx_flag - for specifying max memory for java, e.g. -Xmx3000m (used by all invocations of java
          from this module)
     2) bamcheck_flags - arbitrary flag string passed through to bamcheck invocation in npg_common::sequence::BAM_MarkDuplicate
 - attribute added to npg_common::sequence::BAM_MarkDuplicate
        bamcheck_flags - arbitrary flag string passed through to bamcheck invocation (allows use of, for example, "--GC-depth 5e3,4.2e9"
          for references with an unusually high number of contigs)

release 48.3
 - reate different output files with _mk name and mass rename at end
 - Pass different references (or no reference for phix) to bam_markduplicates
 - Reduce bwa sam threads by 1/3 instead of 1/2 for non_consent_split
 - Added bamcheck and scramble to the BAM_MarkDuplicates command pipe
 - Add 'calibrate_pu' to the BamMarkDuplicate pipe

release 48.0
 - tests fixed following changes to markduplicates module
 - some npg_common::bam_align tests run live - they did not work when mocked

release 47.8
 - amended picard version check to use the -Xmx64m flag and removed the retry loop
 - gcn_maker.d source code moved from scripts to src

release 47.7
 - need to track failures to get picard version in the pulldown metrics autoqc check,
     will print the raw output to the error stream

release 47.6
 - RefMaker: building bowtie2 index added
             building eland, maq and stampy indices removed
             /sofware dependency removed

release 47.5
 - bugfix - go back to creating .bai instead of .bam.bai

release 47.4
 - threading in sam{se,pe} stage
 - try 3 times to get picard jar version since this occasionally fails

release 47.3
 - software location role:
     remove redundant illumina2bam_jar_location accessor
 - perlcritic-compliant scripts

release 47.2
 - package builds and installs with Build.PL file that is also capable
   of installing CPAN dependencies
 - a list of dependencies updated
 - tests refactored to dynamically detect where individual test steps should be skipped
   due to absence of bioinformatics tools; TOOLS_INSTALLED gloval variable overwrites this
 - tests refactored to ensure they run on Ubuntu precise host where no bioinformatics
   tools are available
 - bug fix in irods bam realign script so that the user does not have to create qc
   directory, whose presence was implicitly assumed
 - new README file which includes installation instructions and lists dependencies

release 47.1
 - software_location role:
     current_version method returns undef if failed to get version
     code in resolved_paths simplified
     repetetive code for build methods removed
 - npg_common::bam_align caches the version of alignes used instead of evaluating it multiple times
   if no version retrieved, 'not known' is used
 - npg_common::sequence::BAM_MarkDuplicate - bug fix in getting samtools version

release 47.00
 - java command is resolved to an absolute path

release 46.22
 - location of scripts that are called from modules is given relative to the bin
 - illumina2bam role removed, illumina2bam_jar_location accessor kept to maintain
   compatibility with the pipeline
 - removed solexa_bin attribute in all modules and tests
 - accessors for jars built via coersion using CLASSPATH
 - aligners role removed, its current_version method moved to the software_location role
   in simplified form
 - version of picard captured as reported by jars instead of relying on the version
   number being a part of the directory name

release 46.21
 - irods metadata updater: added a warning when failed to infer id_run from filename;
   this file is not processed

release 46.20
 - bug fix - method that was removed from npg_common::irods::Loader was still used in npg_common::irods::BamMetaUpdater

release 46.19
 - bowtie_cmd, samtools_cmd and samtools_irods_cmd attributes from the software location role
   use NpgCommonResolvedPathExecutable type constraint
 - resolved paths propagated through the chain of calls
 - npg_common::bam_align refactored to take advantage of common attributes from the software location role;
   bowtie alignment option removed from this module
 - npg_common::Alignment refactored to take advantage of the software location role;
   unused methods removed
 - unused scripts removed
 - all scripts from the scripts directory are installed to $PREFIX/bin
 - /software/solexa dependency removed from the shebang line and from use lib qw() statements
 - irods commands are to be found on the path

release 46.18
 - some npg_common modules moved to npg_tracking: code refactored,
   moved modules and their tests removed
 - allow to pass an abs path to a tool when inferring the tools's version
 - generic NpgCommonResolvedPathExecutable type constraint introduced
     it tries to infer a path to executable and validates it
 - ensure an object consuming teh software location role can be instanciated
   even if not all paths to tools can be resolved
 - bwa_cmd attribute of the the software_location role relies on the newly
   defined NpgCommonResolvedPathExecutable type constraint
 - npg_common::types module removed, its functionality integrated into the
   software_location role, types in some modules relaxed back to what they were
   
release 46.17
 - remove db_connect role and its tests
 - remove npg_common::roles::run, npg_common::roles::run::lane,
   npg_common::roles::run::lane::tag modules
 - gc fraction counter script is very slow; refactored to remove binning RT#306994
   removed explicit setting of PERL5LIB
 - all useful modules tests run on precise-dev64 RT#306998;
   the code refactored to remove dependency on /software in tests where possible
   test skips added where the dependency on tools in /software was difficuilt to avoid
 - removed dependency of npg_common::bam_align on /lustre/scratch103
 - real cramtools jar removed from test data, test is running againsts deployed jar if
   it's available

release 46.16
 - don't strip BAM tags br and qr (produced from 3' pulldown RNAseq pipeline)

release 46.15
 - reflect the fact that npg_common::roles::run, npg_common::roles::run::lane,
   npg_common::roles::run::lane::tag moved to tracking 

release 46.14
 - revert reference repository to scratch109

release 46.13
 - bam file checks for run is deletable script fixed for the case of human split

release 46.12
 - more accurate resons for skipping tests for irod-related modules
 - eliminated the double slash from a runfolder path that is derived from db stored
   globs and runfolder name 
   RT#301391: archive webcache link not created when NPG_WEBSERVICE_CACHE_DIR is specified

release 46.11
 - removed redundant modules and scripts dealing with fastq and srf files.
 - extended makefile to include most of the dependencies
 - some changes to comply with perl 8.14.2 on precise
 - fix for RT#302819: irods_bam_loader.pl wraning message

release 46.10
 - npg_testing modules removed - they moved to npg-tracking package
 - RT#299041: irods metadata update - do not hardcode spiked phix index

release 46.9
 - bam_align_irods - cope with new npg_qc when deleting old results

release 46.8
 - bam realignment should allow lower case custom BAM tags (optional fields)

release 46.7
 - fix bam realign script to but QC json in qc directory

release 46.6
 - amended generate_cached_fastq to base moving of fastqcheck and fastq subset files
    on location and naming convention used by placeholder fastqcheck files created by
    the create_empty_fastq_files step. This should now correctly name files from runs
    with a single read and no index cycles

release 46.5
 - rt attribute for iRODS bam deletion script renamed to rt_ticket
   to be consistent with args in npg_common::bam_align_irods

release 46.4
 - rt attribute for iRODS bam deletion script
 - bug fix in iRODS deletion module - should put header files where bam files came from
 - iRODS-dependent tests do not fail without access to iRODS (skips added)

release 46.3
 - emailer for cron jobs output - does not send empty e-mails
 - sample consent withdrawn rt ticket creation - drop FROM field
   to pick up the username automatically

release 46.2
 - RT#270112:
     irods metadata updater: set sample_consent_withdrawn flag where necessary
     code for cron to find new files with consent withdrawn, report them and
     restrict permissions to them 

release 46.1
 - RT#290729: irods metadata update to skip files that are not known in lims
   no_lims_data flag is irods should be set manually for such files
   example: MySeq run 8541 lanes 2&3

release 46.0
 - version compatible with data-handling release 33.0 - a switch to warehouse3

release 45.2
 - npg_common::sequence::BAM_Alignment passes file names to SplitBamByChromosomes rather than an output prefix

release 45.1
 - npg_common::sequence::BAM_Alignment - when the input contains nonconcented X and autosomal human
   add an extra step after the alignment filter to separate the target into consented (a new target)
   and non-consented (xahuman) parts
 - npg_common::irods::run::Bam - allow for xahuman files when archiving to irods and checking for
   a complete set of bam files before deleting a runfolder

release 45.0
 - BAM stripper - keep tr and tq tags we generate for TraDIS transposon read data, and a3 and ah for adapter suffix info

release 44.10
 - added --preserve-read-names option for cram creation in Cram_Generation.pm
 - removed resource specification '-R seq_green' from npg_common/irods/Loader.pm

release 44.9
 - patch to allow larger lane numbers

release 44.8
 - Allow config to propagate attr hash to DBI connection
 - fastqcheck file interface - allow for setting file content by the caller

release 44.7
 - convert and save alignment filter stats in bam_align_irods
 - added lookup of default human reference for human splits in Cram_Generation.pm

release 44.6
 - previous bug fix did not work correctly; this one does RT#274245.

release 44.5
 - bug fix for "bait path extraction is wrong for the current ref repository location"; using more robust approach now RT#274245

release 44.4
 - add Cram_Generation module to convert bam files to cram files

release 44.3
 - avoid multiple history record for irods meta data when some strange characters in meta values

release 44.2
 - irods bam list deletion

release 44.1
 - Changed path to reference repository to /lustre/scratch109/srpipe/..
 - Use the REP_ROOT from the list role instead of hardcoded path to repository.
 - new script for bam deletion irods_bam_deletion.pl

release 44.0
 - irods ebi submission meta data
 - bug fix in markduplicates - generate bam flagstats when nothing to do
 - make sure irods meta data updater not die when one file checking dies
 - use sample_publishable_name in bam_align_irods for new bam header

release 43.10
 - generate alignment_filter_metrics autoqc result within a flow for bam alignment

release 43.9
 - remove any obsolete files after irods loading

release 43.8
 - add illumina2bam_location role for BAM_Alignment and BAM_MarkDuplicate to allow illumina2bam_jar_location to be passed in

release 43.7
 - modules to resolve bait location (an object and a role)
 - st_api_util accessor removed from npg_common::sequence::reference module

release 43.6
 - add no_estimate_library_complexity for bam markduplicates and bam alignment scripts

release 43.5
 - do not die in npg_common::irods::run::Interop if files are missing

release 43.4
 - using output directory for Picard EstimateLibraryComplexity temp 

release 43.3
 - ensure spiked phix reference not returned for tag 0 plex
 - run Picard EstimateLibraryComplexity for unaligned bam file in markduplicates wrapper script and store the results in bam_flag_stats

release 43.2
 - removed modules that moved to other svn projects

release 43.0
 - cope better with 4 read sequencing runs: improve long_info's processing of RunInfo.xml files.
 - drop assumption that last base of indexing read is not used for index in use_bases string (long_info again)
 - drop Catalyst::Authentication::Credential::SangerSSO as replaced by Catalyst::Authentication::Credential::SangerSSOnpg in npg-catalyst-qc
 - added Interop module for archiving to iRODs

release 42.10
 - update irods meta data per file to avoid imeta command being stuck when too many changes

release 42.9
 - only set irods reference meta data when bam aligned with SQ tag, set alignment meta data to 0 when total_reads is 0

release 42.8
 - make BAM_alignment LSF aware by setting default bwa aln threads based on LSB_MCPU_HOSTS environment variable

release 42.7
 - add strip_bam_tag step by default in markduplicates wrapper script and add not_strip_bam_tag in markduplicates and bam_alignment script

release 42.6
 - add index_of_look meta data for pacbio bas file

release 42.5
 - check sample common name with any white space or new line
 - check irods bam files against lims first then staging when deleting runfolder. The runfolder in staging area may
 change after archival
 - update is_paired_read irods meta data

release 42.4
 - add sample_id, sample_common_name, study_id and is_paired_read irods meta data when loading bam files
 - update sample_id, sample_common_name, study_id in irods meta data if missing and set irods manual_qc meta data

release 42.3
 - check bam md5 values on irods with staging when deleting runfolder

release 42.2
 - pacbio data irods loader only checks new runs within two weeks time by default

release 42.1
 - remove any white space in the begining or end of irods meta data value

release 42.0
 - use library_id as library irods meta data value when no name available
 - alignment irods meta data based on SQ tag from bam header
 - cope with new lims and new bam file names in BamMetaUpdater
 - cope with MiSeq runfolders
 - add check bam and check md5 option for BamMetaUpdater

release 41.9
 - fix missing reference and wrong alignment irods meta data for aligned bam files generated by bam-based pipeline
 
release 41.8
 - irods resource string is now different from irods zone - reflected this in the code RT#245581

release 41.7
 - better error reporting for listing entries in the reference repository

release 41.6
 - BAM_Alignment: clean up temp directory before doing markduplicates

release 41.5
 - do not check human part bam file for spiked phix plex for archiving

release 41.4
 - add non_consented_split, change_bam_header function for bam files in irods
 - cope with new bam file format for irods archiving

release 41.3
 - always do alignments for lane spiked phix file in fastq2bam

release 41.2
 - 10000 chache generation amended to deal with bam files
 - a script to generate this cache added
 - tests that didi not pass on lenny (no access to live ref repository) fixed RT #239028
 - changes to the adapter data file

release 41.1
 - add bam_basecall_path and dif_files_path to path_info

release 41.0
 - removed redundant code for _s_ files from npg_common::roles::run::lane::file_names, created an easy to use function for putting together a filename, propagated this change to npg_common::run::file_finder
 - further changes to bam alignment script
 - test data for modules in npg_common::sequence namespace updated from live and relevant tests updated accordingly
 - set user agent string in teh Catalysi ajax proxy so that the sequencescape request are directed to teh instances for interactive requests

release 40.2
 - ignore bai file loading when bam no alignment included
 - bam alignmnet script optionally take id_run, position and tag_index from command line to use st api lims

release 40.1
 - new bam alignment and filtering script
 - add sorting input bam option and checking input bam aligned or not, stop setting temp_dir for markduplicates, and change output bam header with more PGs in markduplicates script

release 40.0
 - staging area glob in path_info role is helped by stored in the npg tracking db glob expressions

release 39.3
 - split out runfolder locating functionality from path_info to runfolder_location role
 - include human and nonhuman parts of bam file for plex 168 in irods loading based on lane level nonconsented information
 - add fixmate, new bam flagstats generation and qc database bam flagstats updating in bam realignment scripts

release 39.2
 - add samtools fixmate step and generate bam flagstats when doing bam realignments
 - bug fix: repeated bwa PG in bam header

release 39.1
 - roles_run_status test was changing production. Fixed to only use development server and skip if not available

release 39.0
 - remove modules, tests and test-related files that are not in use any more
 - all tests that need npg or st xml read it from the web cache, all test useragents removed
 - fix for RT #230291: clear warning in npg_common/diagram/visio_histo_google.pm
 
release 38.3
 - exclude spiked phix meta data in irods for lane phix and tag 0 bam file

release 38.2
 - include spiked phix in irods bam loading
 
release 38.1
 - use the list of lane numbers from the batch to check bam fully archived

release 38.0
 - reference finder refactored to removed any traces of fuzzy matching and to back-up the module with the new lims single point access interface
 - neither of the tests look for live ref repository
 - irods loading, sam header and bam generation modules refactored to use teh lims single point access module st::api::lims
 - script to realign bam file in irods and rearchive them

release 37.1
 - reduce threads used for spliting fastq by alignment from 6 to 4

release 37.0
 - reference finder refactored to create a function for getting the common prefix of references
 - a new module to generate reference indices for all repository for a particular aligner 
 - google chart uri now will optionally encode data to reduce the uri length
 - can now generate google chart uri with a legend (or just the legend if required)
 - irods meta-data update based on warehouse

release 36.3
 - get study from lane entity directly for irods meta data and bam header to save some extra calls to sequencescape

release 36.2
 - get study from st request instead of sample for irods meta data and bam header

release 36.1
 - if array sets are empty when set_data is called in visio_histo_google, then set the set string to 0, so that something will show in url
 - triple the number of threads for bwa alignments in fastq splitting by alignment
 - extra irods meta data for bam file: study title, study and sample accession number
 - use study publishable_name (accession_number or title or name) for bam header 

release 36.0
 - replace library name with library id for bam LB, and sample name with sample publishable name for SM in fastq2bam
 - add extra bam irods meta data, library_id and sample_public_name
 - generate fastqcheck and md5 file when splitting fastq by tag
 - cope with new version of samtools to get total reads number for bam irods loading

release 35.2
 - changes to obtain correct google url for histograms with n_count bars

release 35.1
 - pipe all imeta sub commands to one imeta command to save irods connections
 - use cached npg api run object to speed up irods bam loading

release 35.0
 - removed npg_common::qXvalues and npg_common::run::finder modules
 - npg_common::run::file_finder simplified; for fastqcheck files will look in the npg qc database; mpsa support discontinued
 - npg_common::fastqcheck to read from either a file or npg qc database
 - npg_testing::db will create a test database without fixtures if they are not supplied

release 34.2
 - new location of the reference repository
release 34.1
 - add target irods meta data for bam file default 1, set it as 0 for phix, human and tag_index 0

release 34.0
 - npg_common::roles::run::lane::map2lims role refactored to take advantage of the latest changes to st::api::lane, backward compatibility maintained
 - reference finder to return reference for the right study
 - reference finder to return the abs path to a reference
 - to make sure study information for bam header and irods meta data correct because of changes in st api

release 33.3
 - a fix for RefMaker to cope with failing aligners (shoudl recover correctly)
 - add total_reads in bam irods meta data and ignore bam index file when no reads in bam

release 33.2
 - bug fix about read numbers for qseq files for original quality in bam
 - cope with new reference repository location to find reference from bam header
 - bam generation: do not align empty fastq files or files with short reads
 - first_read_length method added to npg_common::extractor::fastq

release 33.1
 - add fixmate into fastq2bam pipeline
 - samtools sorting take input from a pipe and stop generating any temp bam file in fastq2bam pipeline
 - turn off bam compression within fastq2bam pipeline
 - add CREATE_INDEX flag for Picard MarkDuplicates

release 33.0
 - new location of the reference repository
 - an accessor method for the adapter repository

release 32.2
 - re-align bam files script refinments
 - fasq to fasta converter added
 - add md5 value into irods meta data
 - rename human_split irods meta data to alignment_filter
 - check some irods meta data uniqueness

release 32.1
 - reference finder to be able to return a reference to a spike

release 32.0
 - add a script to re-align bam files
 - add DS tag for PG in bam header if available
 - bug fix to get correct basecalling software version from config xml file
 - use duplicates-marked bam output directory for picard TMP_DIR, instead of
 default /tmp
 - file name generator to be sequence_type attr aware
 - depricated methods removed from npg_common::extractor::fastq
 - when extracting reads from a fastq file, check that this file is as long as expected (fastqcheck reports)
 - check md5 again after irods file loading
 - include spiked phix bam file into irods loading
 - croak when input bam file not exist for markduplicates
 - Pacbio data irods loader

release 31.1
 - generate fastqcheck and md5 file when splitting spiked phix or nonconsented fastq
 - add spiked phix bam file into irods archiving list
 - npg_common::roles::run::status set up, with method to update a run status (so can be used instead of srpipe::util)
 - cope with HiSeq HCS 1.10 RunInfo.xml v2 format

release 31.0
 - Added script Loop_Ref_Maker to update the aliger index files for every full reference in the repository.
 - caching 10_000 reads should be given an array of file names to be worked on
 - add demutiplex and three PB_cal programs into bam PG list
 - bug fix in sam fastq check for single end run
 - get reference used for bwa alignment in bam header, add alignment and reference meta for bam files in irods, and module to add these meta for files already in irods
 - add original quality score to bam file as OQ tag if the original qseq files given
 - In sam header creation, don't die if no intersity_path and bustard_path found
 - using samtools mpileup in fastq splitting to get alignment coverage and depth, pileup command in samtools obsolete
 - add no-pileup option for fastq splitting script for phix splitting
 - based on splitting type, human or phix, add different sequence dictionary to bam header
 - add split spiked phix and split nonconsented program to bam header from schema information
 - irods adding meta data command should be passed to the system command as an array
 - role::run::long_info now has methods to return the Data/Intensities/config.xml file as an XML::LibXML::Document object, and returning a hashref of {lanes}->{tiles} = clustercount_values (although clustercount_values aren't built in at the moment)

release 30.0
 - Add FastaFormat script to remove whitespace from sequences, make uniform
   line lengths and check for illegal characters.
 - split_fastq_by_tag.pl accepts a 'limit' option to limit the number of sequence entries written to file.
 - npg_common::role::log appends to the log file rather than overwrites
 - config file loader role now utilises Config::Any in the first place to attempt to locate the config
   It does this so if the data structure is greater than 1 level, it is fine
   Note: because of this, it does the default Config::Any feature of looking at the name ext (ini/yml/cnf)
   and only trying it against the type that this extension suggests. This is faster, but less flexible.
   However, your filename should reflect the data type, so this makes sense (config.ini should not be JSON)
 - remove Maybe from the data type of reference of BAM_Generation
 - script to check bases and qualities in SAM file with the one in the original fastq files, add this step in fastq2bam
 - change the picard command option name for maximum number of open files because picard updated to 1.34
 - convert dot . in second base call to N to be consistent with first base call in bam file
 - path info role bug fix: now, hopefully, a correct glob for a runfolder name
 - default option build for no alignment in bam generation
 - reference finder and list generator: added 'Not suitable for alignment' option
 - add extra infomation in PG list in BAM header
 - convert bwa, samtools and picard command path to absolute path

release 29.0
 - archive_path can be given for fastq2bam script and it will be used to get insert_size for bam header
 - archive_path can be used for irods_bam_loader
 - carp when no plex infomation available for bam irods loading
 - script to build bam index file using Picard
 - load bam index files into irods and check completeness
 - add second base call script and gerald program are optional in sam header
 - generate md5 file when doing bam markduplicates, and use this file for checking when archiving bam file to irods
 - use runfolder for temp undorted bam file in fastq2bam script because not enough /tmp space
 - reference finder - default search type switched to a new search type that does fuzzy search only for phix libs and samples
 - removed extractor::reference module
 - added a method for splitting reads to the extractor::fastq module and optionally producing fastqcheck files for the output fastq files
 - a new module for splitting old-style fastq files in two and producing fastqcheck files while at it
 - npg cache for 10000 (or X) reads
 - add hiseq 32 tiles for npg_qc heatmap
 - reference finder: a method to return reference info, including the aligner options
 - use aligner_options from reference repository in BAM generation if there is one available

release 28.0
 - reference finder: if the reference_genome field is set and there are any problems with finding a file for a perticular strain and/or aligner, croak
 - reference finder: search type for reference_genome + taxon_id fields
 - instrument_string: name of the instrument worked out in short_info
 - check multiplex on lane level not run for bam loading, in case any lane bam file missing
 - do not load original plex bam file with unconsented data
 - check bam files fully archived to irods
 - hide human bam files in irods
 - give fastq2bam and sam_header script no_alignment option
 - Catalyst ajax proxy controller: handle post requests correctly (pass headers and content)
 - cope with slot and flowcell id in run folder name
 - find long info from RunInfo.xml in preference to recipe files
 - don't try to find tile info unless really asked for it (add predicates)

release 27.0
 - look for a fastqcheck file in the npg-qc database
 - if a lane archive does not exist, file finder to return a path how it would have been if lane archives existed in fuse
 - remove second base call quality score U2 string from bam file
 - short_info and path_info roles can deal with runs from both IL and HS instruments
 - add reference used for bwa alignement into bam file in PG CL tag
 - replace bam @SQ header generated by bwa with the reference dictionary file in repository
 - change RG PU tag Illumina to uppercase in bam header
 - add RG PI value from autoqc insert_size checking in bam header
 - add RG DS tag using study name and description in bam header
 - check any tab or newline character in bam header tag value
 - more meta data for bam file in irods
 - don't load phix control and multiplex lane bam file
 - checking md5 and meta data before loading bam file
 - fastq file extractor not to croak if the file is shorter than requested
 - a separate role npg_common::roles::run::lane::file_names for file name generation
 - in this role, a new method for generating file names for humn/nonhuman split
 - path_info carps stopped
 - sf18 partition added to a glob in path_info role
 - deprication warning for npg_common::extractor::reference
 - pull read config and domain into hashref into a role, for better reuse with no need to pull in db cred stuff from npg_common:config
 - reference finder strict and fuzy search modes
 - reference finder preset referebce attributes
 - Ajax proxy module tests skipped if Catalyst libs not available
 - do not croak if the reference repository contains an organism with the same species part

release 26.0
 - add index tag sequence to bam file if multiplex run

release 25.2
 - human fastq splitting: don't store temporary sam file in /tmp directory and use pipe when possible, store temporary bam file in the output directoy to avoid running out disk space in /tmp, and add option -t 2 for bwa alignment
 - do not croak if tag not availabe in Sequencescape when trying to add library and sample name into plex bam header
 - only carp when more than one reference returned for a lane or plex, and generate bam file without alignment

release 25.1
 - don't mark first or second read flag and unmapped_mate flag for a single read sam file
 - using picard to convert sam to bam instead of samtools
 - generate empty bam file only with header when given fastq file size zero
 - pb_cal_path in roles::run::path_info

release 25.0
 - In bam RG header, using library name for sample name when a lane is a pool
 - methods in path_info role to return existing lane archive and qc directories
 - create LSF job arrays from position and tag index
 - POST requests cannot use cache, an error is raised
 - finding ss objects for a reference: croak changed to carp when the caller expects a pool when there is no pool in ss

release 24.0
 - a role for retrieving db cridentials can work with Catalyst, no db configuration in Catalyst
 - npg_common::roles::UrlToFilePath removed, its functionality merged into npg_common::request so that the implementation details of the cache repository are not exposed
 - change default bwa option from -q 25 to -q 15 for bam generation
 - add one more default bwa option -t 2 for threading alignment in bam generation
 - add_bam_header script directly take input from the bwa sam output stream, not from a bam file in tmp directory. This will avoid running out tmp disk space
 - more program names in bam header PG list
 - add RG tag in bam file
 - reduce MAX_SEQUENCES_FOR_DISK_READ_ENDS_MAP value to 900 in Picard Markduplicates to avoid opening too many temp files
 - add two fields in BAM_Generation human_split type and tag_index
 - pass tag_index to reference finder to get the reference for each plex
 - a method in npg_common::roles::run::lane::map2lims to fetch asset srelevant to retrieving expected insert size

release 23.0
 - additions to reference finder in order to cope with newly introduced reference_genome fields in a sample and a study
 - single_ref_found method restored in teh reference finder
 - a module in npg_testing to test whether intweb is accessible
 - a header with a username is added to http requests (see npg_common::request)
 - npg_common::request: a post request goes ahead even if teh module should save to cache
 - script and module to run Picard MarkDuplicates to a bam and save the output metrics and bam flagsts into a json file
 - added a role for retrieving db cridentials from a configuration file

release 22.0
 - reference finder enhancements: (1) can handle taxon id links pointing directly to strains, (2) when matching, gives preference to species name; (3) a check for species name uniqueness in the repository; (3) recognises different paths to the a species directory as the same; (4) switched the order in which the fields of an asset are examined from organism, comman_name to common_name, organism.
 - a fix for npg_common::roles::run::short_info to cope with Illumina run ids that have leading zero
 - npg_common::request - a gateway for accessing web services with an ability to get the data from a cache and to create this cache
 - bug fix to swap E2 and U2 string for the second base call of bam file, and reverse complemented bases if necessary

release 21.0
 - add run_folder validation role and module
 - Catalyst::controller::AjaxProxy module added
 - call study on sample instead of project for reference finding

release 20.0
  - functions in npg_common::roles::run::path_info to locate lane archive and qc directories
  - fastqcheck module - more sanity checks
  - add a list of programs to bam header section
  - google diagram interface extended to allow for setting bar width and distance between bars
  - roles for a run, lane and tag whose only function is to define attributes
  - a module, npg_common::run::file_finder, to locate file for a run, per lane and tag_index
  - a module, Catalyst::Authentication::Credential::SangerSSO, to use Sanger web single sign on for any Catalyst app's authentication

release 19.0
  - modules to add second base call to bam file
  - covert fastq to sam and generate bam when no alignement
  - bug fix to split multiplexed unconsented human fastq file
  - split multiplexed fastq file by tag
  - a simpler way to match sample/asset fields to known organisms, will work when the field does not have any plausible delimiters; we are not splitting the field names any more, should be safe since we do not try to match too small bits of reference names
  - new tag_index attribute in the reference finder object
  - add run lane tag_info role
  - check fastq size before bam generation and allow # in their name

release 18.0
  - backport from trunk: reference finder can find genome reference with .fna extension
  - interface to fuse moved from npg-catalyst-qc to npg_common::run, renamed to finder.pm and changed to locate an archive folder for a run either in the long or short term storage area
  - new namespace, npg_testing, for common testing code
  - generic testing code from Qsea moved to npg_testing name space

release 17.0
  - methods to call bwa to do pairwise alignment and output bam file
  - BAM Generation module and script
  - a module to perform a per-base count of the reference sequence
  - checks for empty and invalid fastqcheck file copied from the qXvalues module to fastqcheck module. Methods added to fastqcheck module to do everything that qXvalues module does.
  - npg_common::extractor::fastq refactored to make it rely on npg_common::fastqcheck if the count of sequences for fastq is taken fron a relevant fastqcheck file

release 16.0
  - add attribute bwa_options for Alignment
  - store name and version number of Fastq_split module and bwa software into split_stats result as info
  - stop calling keys for large tied hashes to reduce memory requirement
  - bug fix to ignore header section of SAM file when getting aligned reads
  - lib for getting a reference for a lane moved from npg_qc tp npg_common

release 15.0
  - add single fastq file extraction

release 14.0
  - remaned path-related attributes (apart from the subpath attribute) in the path_info roles from XXX_subpath to XXX_path; reason - easier to understand when use as a script option when the consuming class also consumes MooseX::Getopt
  - roles to provide
    - generic logging capability
    - reading a small file into memory
    - providing fs_resource for a runfolder
  - fastq split script takes option stats_only


release 13.0
  - added an object wrapper around a fastqcheck file
  - finished path_info and check_info roles

release 12.0
  - option to fork out two bwa alignments when doing fastq splitting, and tie hashes into files to reduce memory usage
  - option to split tag fastq as well
  - using autoqc result class to save splitting statistics into xml and json files
  - add total alignment coverage and depth across all chromosomes for splitting statistics
  - to allow id_run and position to be passed into the fastq splitting scripts and store them
  - roles:
    - roles for a run, short_info, which provides attributes for id_run, name and run_folder, along with a short_reference providing one of these in the order run_folder, id_run, name. requires that a _build_run_folder method is provided, or else you may get a run_time error if it needs to try to work this out
    - roles for a run, path_info, which provides attributes giving information about paths to directories for a run_folder whilst in the staging area. requires that the method short_reference is available, or you may get a run_time error whilst searching for a path
  - in fastq extractor a read count is taken from a fastqcheck file if it's locally available

release 11.0
 - Fastq and srf splitting now generates some statistical output in XML format and google chart
and the reference location and name can be passed in as an option.
 - the width of lines in a graph set to 2 to improve readability
 - the width of a bar for a Google histogram is reduced to allow for a larger number of bins displayed
 - the qX check can now cope correctly with a fastqcheck file for an empty sequence

release 10.0
 - further image creation to create vertical gantt style charts, with option of adding point charts on top

release 9.0
 - modules to use stomp for ActiveMQ queues and durable topics
 - Extension to Net::Stomp::Receipt, in order to do a check just before message sending to check connection is still live
 - Fastq and SRF splits done as separate scripts
 - Script to Convert FASTA format into ref formats for MAQ, BWA, Bowtie and SAMtools

release 8.0
 - add modules to split fastq or srf files based on the alignment of fastq files to a reference using program bwa
 - handling 110 tiles per lane heatmaps
 - added modules for creating and plotting histograms

release 7.0
 - module npg_common::qXvalues for calculating Q values from *.fastqcheck files is added

release 6.0
 - handling 120 tiles per lane heatmaps

release 5.0
 - heatmaps now scaled upto 10+ max for pf_perc_error_rate
 - merge for all error thumbnails
 - merge two graphs of same size together

release 4.0
 -add modules to merge images

release 3.0
 - use light grey for the graph fore ground colour
 - additional information for heatmaps, for intensity scaling

release 2.0
 - tests for graph
 - heatmap map making module
 - additional methods for making heatmaps for move_z statistics
 - >90% test coverage

release 1.0
 - set up
 - move graph wrapper into this namespace
 - created heatmap module for illumina chips
 - created scale module for producing scale image with limits on it
 - tests for heatmap and scale
<|MERGE_RESOLUTION|>--- conflicted
+++ resolved
@@ -1,15 +1,12 @@
 LIST OF CHANGES
 
-<<<<<<< HEAD
   - mark duplicates:
       - tag stripper is not used any longer - remove code
       - stop using Picard estimate library complexity since
         it is not used in p4 flows
       - do not check paths of live tools in tests
 
-=======
 release 50.5
->>>>>>> 329fddf4
   - removed unused modules and scripts
   - use 'subset' option when creating bam_flagstats result object
 
