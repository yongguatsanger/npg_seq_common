--- conflicted
+++ resolved
@@ -1,10 +1,6 @@
 LIST OF CHANGES
 
 release 49.3
-<<<<<<< HEAD
-  - use Build code target to update all modules version and POD with the current git tag and SHA 
-    using npg_tracking module
-=======
   - Build.PL scripts uses npg_tracking::util::bild as a builder parent, therefore,
     the current git tag and SHA are used to set the version of modules and scripts
   - scripts, modules and tests - RSC keywords removed
@@ -14,7 +10,6 @@
 release 49.2
   - fix to not call AlignmentFilter QC wrapping for y and ax_human split
   - fix to ensure flagstats, cram, bamcheck etc are run with y split but no phiX
->>>>>>> d0fdd2a7
 
 release 49.1
   - first release from git
