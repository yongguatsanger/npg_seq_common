LIST OF CHANGES

<<<<<<< HEAD
release 49.6
  - increased memory for EstmateLibraryComplexity to 16G
=======
  - ensure correct reference is passed to markduplicates command
>>>>>>> b767e7f2

release 49.5
  - use Biobambam bammarkduplicates2 in place of bammarkduplicates
  - Ref_Maker additionally generates indices for bwa >= 0.6
  - remove redundant interface for changing run status via the web service

release 49.4
  - remove gitver script to use tracking module
  - remove unused bam/sam/fastq and modify used data
  - RefMaker script uses local lib if available
  - RefMaker script test:
      uses the local version of the RefMaker script;
      for base_count script, does no enforce module version
  - copyright for all modules and script belongs to GRL - the copyright
    notice edited where it was incorrect

release 49.3
  - Build.PL scripts uses npg_tracking::util::bild as a builder parent, therefore,
    the current git tag and SHA are used to set the version of modules and scripts
  - scripts, modules and tests - RSC keywords removed
  - the distribution test does not perform pod tests (separate tests available),
    checks that module version matches distribution version

release 49.2
  - fix to not call AlignmentFilter QC wrapping for y and ax_human split
  - fix to ensure flagstats, cram, bamcheck etc are run with y split but no phiX

release 49.1
  - first release from git
  - remove duplicate of bam_align_irods: README enhancements; move scripts to bin
  - don't strip tags from Biobambam's bamadapterfind

release 49.0
  - remove irods modules, tests and test data (moved to data-handling package)
  - remove fs_resource and ConfigBase roles (code moved npg_pipeline package)
  - remove unused npg_common::config role
  - remove unused npg_common::roles:::run::intensities::config role
  - remove t/util.pm, create temp directories directly in tests

release 48.18
  - use study_publishable_name() not study_name() to be consistent with pipeline

release 48.17
  - new version of bam_aligner_irods script which uses standard bam alignment script
    and biobambam commands to collate/sort bam files and remove alignment info

release 48.16
  - BAM_MarkDuplicates test modifications to use TOOL_INSTALLED flag and extended mock environment
  - sequence_BAM_Alignment, irods_run_Bam, irods_BamDeletion, extractor_fastq, bam_align and ref_maker 
    test modifications to use TOOL_INSTALLED flag
  - extractor_fastq sleeps to avoid pipe issues

release 48.15
  - restrict BAM and CRAM file access to study based group on iRODS
    upload
  - PacBio iRODS archival to include bax files
  - simplified npg_common::roles::run::status by removing dependency
    on npg_common::roles::test_type_of_value
  - t/40-roles-log.t test chenged to use standard Perl modules for
    reading a file
  - removed unused modules: npg_common::extractor::fastq_old2new,
    npg_common::roles::read_small_file, npg_common::VersionComparison,
    npg_common::pod_usage, npg_common::roles::test_type_of_value
  - removed redundant functionality - generation of fastqcheck files -
    from the split_reads function of the npg_common::extractor::fastq
    module 

release 48.14
  - fixed RefMaker tests RT 344747
  - base skip on correct dev url
  - fixed BAMMarkDuplicates tests RT 355745

release 48.13
  - fixed tests that were failing and commented out in the previous release
  - irod-related suite of tests extended
  - all irods-related tests can be run as non-privileged user
  - check for yhuman files if appropriate when deciding whether the runfolder
      is deletable
  - check that two replication numbers are returned: new release of irods offers [1, 2] or [0, 2]

release 48.12
 - fixed bam file name used for meta data lookup
 - fix code which decides whether to check if a bai file was loaded into iRods;
   tests failing as the result of this fix commented out

release 48.11
 - extention to bam alignment and archival to irods to deal with data
   where ychromosome should be split out
 - cram generation module and tests removed since the module is not used any more
 - irods read permissions for public retained for all stats files

release 48.10
 - set contains_human and contains_xahuman using lims object to be consistent
    with BAM_Alignment.pm

release 48.9
 - fix to irods loader to load tag0 human split file when any (including control) plex
   has nonconsented flag set on a study 

release 48.8
 - set irods metadata target=0 for non BAM files

release 48.7
 - fix merge error that happened in release 48.6

release 48.6
 - add cram, bamcheck, flagstat, quality and purity files to irods archiving

release 48.5
 - add RADseq adapters in data file
 - test created for RefMaker
 - removed the use of npg_api_run attrubute of the at::api::lims object

release 48.4
 - RefMaker creates a softlink from bowtie2 directory to the reference
   file in the fasta directory so that the tophat does not recreate the
   reference
 - attributes added to npg_common::sequence::BAM_Alignment
     1) java_xmx_flag - for specifying max memory for java, e.g. -Xmx3000m (used by all invocations of java
          from this module)
     2) bamcheck_flags - arbitrary flag string passed through to bamcheck invocation in npg_common::sequence::BAM_MarkDuplicate
 - attribute added to npg_common::sequence::BAM_MarkDuplicate
        bamcheck_flags - arbitrary flag string passed through to bamcheck invocation (allows use of, for example, "--GC-depth 5e3,4.2e9"
          for references with an unusually high number of contigs)

release 48.3
 - reate different output files with _mk name and mass rename at end
 - Pass different references (or no reference for phix) to bam_markduplicates
 - Reduce bwa sam threads by 1/3 instead of 1/2 for non_consent_split
 - Added bamcheck and scramble to the BAM_MarkDuplicates command pipe
 - Add 'calibrate_pu' to the BamMarkDuplicate pipe

release 48.0
 - tests fixed following changes to markduplicates module
 - some npg_common::bam_align tests run live - they did not work when mocked

release 47.8
 - amended picard version check to use the -Xmx64m flag and removed the retry loop
 - gcn_maker.d source code moved from scripts to src

release 47.7
 - need to track failures to get picard version in the pulldown metrics autoqc check,
     will print the raw output to the error stream

release 47.6
 - RefMaker: building bowtie2 index added
             building eland, maq and stampy indices removed
             /sofware dependency removed

release 47.5
 - bugfix - go back to creating .bai instead of .bam.bai

release 47.4
 - threading in sam{se,pe} stage
 - try 3 times to get picard jar version since this occasionally fails

release 47.3
 - software location role:
     remove redundant illumina2bam_jar_location accessor
 - perlcritic-compliant scripts

release 47.2
 - package builds and installs with Build.PL file that is also capable
   of installing CPAN dependencies
 - a list of dependencies updated
 - tests refactored to dynamically detect where individual test steps should be skipped
   due to absence of bioinformatics tools; TOOLS_INSTALLED gloval variable overwrites this
 - tests refactored to ensure they run on Ubuntu precise host where no bioinformatics
   tools are available
 - bug fix in irods bam realign script so that the user does not have to create qc
   directory, whose presence was implicitly assumed
 - new README file which includes installation instructions and lists dependencies

release 47.1
 - software_location role:
     current_version method returns undef if failed to get version
     code in resolved_paths simplified
     repetetive code for build methods removed
 - npg_common::bam_align caches the version of alignes used instead of evaluating it multiple times
   if no version retrieved, 'not known' is used
 - npg_common::sequence::BAM_MarkDuplicate - bug fix in getting samtools version

release 47.00
 - java command is resolved to an absolute path

release 46.22
 - location of scripts that are called from modules is given relative to the bin
 - illumina2bam role removed, illumina2bam_jar_location accessor kept to maintain
   compatibility with the pipeline
 - removed solexa_bin attribute in all modules and tests
 - accessors for jars built via coersion using CLASSPATH
 - aligners role removed, its current_version method moved to the software_location role
   in simplified form
 - version of picard captured as reported by jars instead of relying on the version
   number being a part of the directory name

release 46.21
 - irods metadata updater: added a warning when failed to infer id_run from filename;
   this file is not processed

release 46.20
 - bug fix - method that was removed from npg_common::irods::Loader was still used in npg_common::irods::BamMetaUpdater

release 46.19
 - bowtie_cmd, samtools_cmd and samtools_irods_cmd attributes from the software location role
   use NpgCommonResolvedPathExecutable type constraint
 - resolved paths propagated through the chain of calls
 - npg_common::bam_align refactored to take advantage of common attributes from the software location role;
   bowtie alignment option removed from this module
 - npg_common::Alignment refactored to take advantage of the software location role;
   unused methods removed
 - unused scripts removed
 - all scripts from the scripts directory are installed to $PREFIX/bin
 - /software/solexa dependency removed from the shebang line and from use lib qw() statements
 - irods commands are to be found on the path

release 46.18
 - some npg_common modules moved to npg_tracking: code refactored,
   moved modules and their tests removed
 - allow to pass an abs path to a tool when inferring the tools's version
 - generic NpgCommonResolvedPathExecutable type constraint introduced
     it tries to infer a path to executable and validates it
 - ensure an object consuming teh software location role can be instanciated
   even if not all paths to tools can be resolved
 - bwa_cmd attribute of the the software_location role relies on the newly
   defined NpgCommonResolvedPathExecutable type constraint
 - npg_common::types module removed, its functionality integrated into the
   software_location role, types in some modules relaxed back to what they were
   
release 46.17
 - remove db_connect role and its tests
 - remove npg_common::roles::run, npg_common::roles::run::lane,
   npg_common::roles::run::lane::tag modules
 - gc fraction counter script is very slow; refactored to remove binning RT#306994
   removed explicit setting of PERL5LIB
 - all useful modules tests run on precise-dev64 RT#306998;
   the code refactored to remove dependency on /software in tests where possible
   test skips added where the dependency on tools in /software was difficuilt to avoid
 - removed dependency of npg_common::bam_align on /lustre/scratch103
 - real cramtools jar removed from test data, test is running againsts deployed jar if
   it's available

release 46.16
 - don't strip BAM tags br and qr (produced from 3' pulldown RNAseq pipeline)

release 46.15
 - reflect the fact that npg_common::roles::run, npg_common::roles::run::lane,
   npg_common::roles::run::lane::tag moved to tracking 

release 46.14
 - revert reference repository to scratch109

release 46.13
 - bam file checks for run is deletable script fixed for the case of human split

release 46.12
 - more accurate resons for skipping tests for irod-related modules
 - eliminated the double slash from a runfolder path that is derived from db stored
   globs and runfolder name 
   RT#301391: archive webcache link not created when NPG_WEBSERVICE_CACHE_DIR is specified

release 46.11
 - removed redundant modules and scripts dealing with fastq and srf files.
 - extended makefile to include most of the dependencies
 - some changes to comply with perl 8.14.2 on precise
 - fix for RT#302819: irods_bam_loader.pl wraning message

release 46.10
 - npg_testing modules removed - they moved to npg-tracking package
 - RT#299041: irods metadata update - do not hardcode spiked phix index

release 46.9
 - bam_align_irods - cope with new npg_qc when deleting old results

release 46.8
 - bam realignment should allow lower case custom BAM tags (optional fields)

release 46.7
 - fix bam realign script to but QC json in qc directory

release 46.6
 - amended generate_cached_fastq to base moving of fastqcheck and fastq subset files
    on location and naming convention used by placeholder fastqcheck files created by
    the create_empty_fastq_files step. This should now correctly name files from runs
    with a single read and no index cycles

release 46.5
 - rt attribute for iRODS bam deletion script renamed to rt_ticket
   to be consistent with args in npg_common::bam_align_irods

release 46.4
 - rt attribute for iRODS bam deletion script
 - bug fix in iRODS deletion module - should put header files where bam files came from
 - iRODS-dependent tests do not fail without access to iRODS (skips added)

release 46.3
 - emailer for cron jobs output - does not send empty e-mails
 - sample consent withdrawn rt ticket creation - drop FROM field
   to pick up the username automatically

release 46.2
 - RT#270112:
     irods metadata updater: set sample_consent_withdrawn flag where necessary
     code for cron to find new files with consent withdrawn, report them and
     restrict permissions to them 

release 46.1
 - RT#290729: irods metadata update to skip files that are not known in lims
   no_lims_data flag is irods should be set manually for such files
   example: MySeq run 8541 lanes 2&3

release 46.0
 - version compatible with data-handling release 33.0 - a switch to warehouse3

release 45.2
 - npg_common::sequence::BAM_Alignment passes file names to SplitBamByChromosomes rather than an output prefix

release 45.1
 - npg_common::sequence::BAM_Alignment - when the input contains nonconcented X and autosomal human
   add an extra step after the alignment filter to separate the target into consented (a new target)
   and non-consented (xahuman) parts
 - npg_common::irods::run::Bam - allow for xahuman files when archiving to irods and checking for
   a complete set of bam files before deleting a runfolder

release 45.0
 - BAM stripper - keep tr and tq tags we generate for TraDIS transposon read data, and a3 and ah for adapter suffix info

release 44.10
 - added --preserve-read-names option for cram creation in Cram_Generation.pm
 - removed resource specification '-R seq_green' from npg_common/irods/Loader.pm

release 44.9
 - patch to allow larger lane numbers

release 44.8
 - Allow config to propagate attr hash to DBI connection
 - fastqcheck file interface - allow for setting file content by the caller

release 44.7
 - convert and save alignment filter stats in bam_align_irods
 - added lookup of default human reference for human splits in Cram_Generation.pm

release 44.6
 - previous bug fix did not work correctly; this one does RT#274245.

release 44.5
 - bug fix for "bait path extraction is wrong for the current ref repository location"; using more robust approach now RT#274245

release 44.4
 - add Cram_Generation module to convert bam files to cram files

release 44.3
 - avoid multiple history record for irods meta data when some strange characters in meta values

release 44.2
 - irods bam list deletion

release 44.1
 - Changed path to reference repository to /lustre/scratch109/srpipe/..
 - Use the REP_ROOT from the list role instead of hardcoded path to repository.
 - new script for bam deletion irods_bam_deletion.pl

release 44.0
 - irods ebi submission meta data
 - bug fix in markduplicates - generate bam flagstats when nothing to do
 - make sure irods meta data updater not die when one file checking dies
 - use sample_publishable_name in bam_align_irods for new bam header

release 43.10
 - generate alignment_filter_metrics autoqc result within a flow for bam alignment

release 43.9
 - remove any obsolete files after irods loading

release 43.8
 - add illumina2bam_location role for BAM_Alignment and BAM_MarkDuplicate to allow illumina2bam_jar_location to be passed in

release 43.7
 - modules to resolve bait location (an object and a role)
 - st_api_util accessor removed from npg_common::sequence::reference module

release 43.6
 - add no_estimate_library_complexity for bam markduplicates and bam alignment scripts

release 43.5
 - do not die in npg_common::irods::run::Interop if files are missing

release 43.4
 - using output directory for Picard EstimateLibraryComplexity temp 

release 43.3
 - ensure spiked phix reference not returned for tag 0 plex
 - run Picard EstimateLibraryComplexity for unaligned bam file in markduplicates wrapper script and store the results in bam_flag_stats

release 43.2
 - removed modules that moved to other svn projects

release 43.0
 - cope better with 4 read sequencing runs: improve long_info's processing of RunInfo.xml files.
 - drop assumption that last base of indexing read is not used for index in use_bases string (long_info again)
 - drop Catalyst::Authentication::Credential::SangerSSO as replaced by Catalyst::Authentication::Credential::SangerSSOnpg in npg-catalyst-qc
 - added Interop module for archiving to iRODs

release 42.10
 - update irods meta data per file to avoid imeta command being stuck when too many changes

release 42.9
 - only set irods reference meta data when bam aligned with SQ tag, set alignment meta data to 0 when total_reads is 0

release 42.8
 - make BAM_alignment LSF aware by setting default bwa aln threads based on LSB_MCPU_HOSTS environment variable

release 42.7
 - add strip_bam_tag step by default in markduplicates wrapper script and add not_strip_bam_tag in markduplicates and bam_alignment script

release 42.6
 - add index_of_look meta data for pacbio bas file

release 42.5
 - check sample common name with any white space or new line
 - check irods bam files against lims first then staging when deleting runfolder. The runfolder in staging area may
 change after archival
 - update is_paired_read irods meta data

release 42.4
 - add sample_id, sample_common_name, study_id and is_paired_read irods meta data when loading bam files
 - update sample_id, sample_common_name, study_id in irods meta data if missing and set irods manual_qc meta data

release 42.3
 - check bam md5 values on irods with staging when deleting runfolder

release 42.2
 - pacbio data irods loader only checks new runs within two weeks time by default

release 42.1
 - remove any white space in the begining or end of irods meta data value

release 42.0
 - use library_id as library irods meta data value when no name available
 - alignment irods meta data based on SQ tag from bam header
 - cope with new lims and new bam file names in BamMetaUpdater
 - cope with MiSeq runfolders
 - add check bam and check md5 option for BamMetaUpdater

release 41.9
 - fix missing reference and wrong alignment irods meta data for aligned bam files generated by bam-based pipeline
 
release 41.8
 - irods resource string is now different from irods zone - reflected this in the code RT#245581

release 41.7
 - better error reporting for listing entries in the reference repository

release 41.6
 - BAM_Alignment: clean up temp directory before doing markduplicates

release 41.5
 - do not check human part bam file for spiked phix plex for archiving

release 41.4
 - add non_consented_split, change_bam_header function for bam files in irods
 - cope with new bam file format for irods archiving

release 41.3
 - always do alignments for lane spiked phix file in fastq2bam

release 41.2
 - 10000 chache generation amended to deal with bam files
 - a script to generate this cache added
 - tests that didi not pass on lenny (no access to live ref repository) fixed RT #239028
 - changes to the adapter data file

release 41.1
 - add bam_basecall_path and dif_files_path to path_info

release 41.0
 - removed redundant code for _s_ files from npg_common::roles::run::lane::file_names, created an easy to use function for putting together a filename, propagated this change to npg_common::run::file_finder
 - further changes to bam alignment script
 - test data for modules in npg_common::sequence namespace updated from live and relevant tests updated accordingly
 - set user agent string in teh Catalysi ajax proxy so that the sequencescape request are directed to teh instances for interactive requests

release 40.2
 - ignore bai file loading when bam no alignment included
 - bam alignmnet script optionally take id_run, position and tag_index from command line to use st api lims

release 40.1
 - new bam alignment and filtering script
 - add sorting input bam option and checking input bam aligned or not, stop setting temp_dir for markduplicates, and change output bam header with more PGs in markduplicates script

release 40.0
 - staging area glob in path_info role is helped by stored in the npg tracking db glob expressions

release 39.3
 - split out runfolder locating functionality from path_info to runfolder_location role
 - include human and nonhuman parts of bam file for plex 168 in irods loading based on lane level nonconsented information
 - add fixmate, new bam flagstats generation and qc database bam flagstats updating in bam realignment scripts

release 39.2
 - add samtools fixmate step and generate bam flagstats when doing bam realignments
 - bug fix: repeated bwa PG in bam header

release 39.1
 - roles_run_status test was changing production. Fixed to only use development server and skip if not available

release 39.0
 - remove modules, tests and test-related files that are not in use any more
 - all tests that need npg or st xml read it from the web cache, all test useragents removed
 - fix for RT #230291: clear warning in npg_common/diagram/visio_histo_google.pm
 
release 38.3
 - exclude spiked phix meta data in irods for lane phix and tag 0 bam file

release 38.2
 - include spiked phix in irods bam loading
 
release 38.1
 - use the list of lane numbers from the batch to check bam fully archived

release 38.0
 - reference finder refactored to removed any traces of fuzzy matching and to back-up the module with the new lims single point access interface
 - neither of the tests look for live ref repository
 - irods loading, sam header and bam generation modules refactored to use teh lims single point access module st::api::lims
 - script to realign bam file in irods and rearchive them

release 37.1
 - reduce threads used for spliting fastq by alignment from 6 to 4

release 37.0
 - reference finder refactored to create a function for getting the common prefix of references
 - a new module to generate reference indices for all repository for a particular aligner 
 - google chart uri now will optionally encode data to reduce the uri length
 - can now generate google chart uri with a legend (or just the legend if required)
 - irods meta-data update based on warehouse

release 36.3
 - get study from lane entity directly for irods meta data and bam header to save some extra calls to sequencescape

release 36.2
 - get study from st request instead of sample for irods meta data and bam header

release 36.1
 - if array sets are empty when set_data is called in visio_histo_google, then set the set string to 0, so that something will show in url
 - triple the number of threads for bwa alignments in fastq splitting by alignment
 - extra irods meta data for bam file: study title, study and sample accession number
 - use study publishable_name (accession_number or title or name) for bam header 

release 36.0
 - replace library name with library id for bam LB, and sample name with sample publishable name for SM in fastq2bam
 - add extra bam irods meta data, library_id and sample_public_name
 - generate fastqcheck and md5 file when splitting fastq by tag
 - cope with new version of samtools to get total reads number for bam irods loading

release 35.2
 - changes to obtain correct google url for histograms with n_count bars

release 35.1
 - pipe all imeta sub commands to one imeta command to save irods connections
 - use cached npg api run object to speed up irods bam loading

release 35.0
 - removed npg_common::qXvalues and npg_common::run::finder modules
 - npg_common::run::file_finder simplified; for fastqcheck files will look in the npg qc database; mpsa support discontinued
 - npg_common::fastqcheck to read from either a file or npg qc database
 - npg_testing::db will create a test database without fixtures if they are not supplied

release 34.2
 - new location of the reference repository
release 34.1
 - add target irods meta data for bam file default 1, set it as 0 for phix, human and tag_index 0

release 34.0
 - npg_common::roles::run::lane::map2lims role refactored to take advantage of the latest changes to st::api::lane, backward compatibility maintained
 - reference finder to return reference for the right study
 - reference finder to return the abs path to a reference
 - to make sure study information for bam header and irods meta data correct because of changes in st api

release 33.3
 - a fix for RefMaker to cope with failing aligners (shoudl recover correctly)
 - add total_reads in bam irods meta data and ignore bam index file when no reads in bam

release 33.2
 - bug fix about read numbers for qseq files for original quality in bam
 - cope with new reference repository location to find reference from bam header
 - bam generation: do not align empty fastq files or files with short reads
 - first_read_length method added to npg_common::extractor::fastq

release 33.1
 - add fixmate into fastq2bam pipeline
 - samtools sorting take input from a pipe and stop generating any temp bam file in fastq2bam pipeline
 - turn off bam compression within fastq2bam pipeline
 - add CREATE_INDEX flag for Picard MarkDuplicates

release 33.0
 - new location of the reference repository
 - an accessor method for the adapter repository

release 32.2
 - re-align bam files script refinments
 - fasq to fasta converter added
 - add md5 value into irods meta data
 - rename human_split irods meta data to alignment_filter
 - check some irods meta data uniqueness

release 32.1
 - reference finder to be able to return a reference to a spike

release 32.0
 - add a script to re-align bam files
 - add DS tag for PG in bam header if available
 - bug fix to get correct basecalling software version from config xml file
 - use duplicates-marked bam output directory for picard TMP_DIR, instead of
 default /tmp
 - file name generator to be sequence_type attr aware
 - depricated methods removed from npg_common::extractor::fastq
 - when extracting reads from a fastq file, check that this file is as long as expected (fastqcheck reports)
 - check md5 again after irods file loading
 - include spiked phix bam file into irods loading
 - croak when input bam file not exist for markduplicates
 - Pacbio data irods loader

release 31.1
 - generate fastqcheck and md5 file when splitting spiked phix or nonconsented fastq
 - add spiked phix bam file into irods archiving list
 - npg_common::roles::run::status set up, with method to update a run status (so can be used instead of srpipe::util)
 - cope with HiSeq HCS 1.10 RunInfo.xml v2 format

release 31.0
 - Added script Loop_Ref_Maker to update the aliger index files for every full reference in the repository.
 - caching 10_000 reads should be given an array of file names to be worked on
 - add demutiplex and three PB_cal programs into bam PG list
 - bug fix in sam fastq check for single end run
 - get reference used for bwa alignment in bam header, add alignment and reference meta for bam files in irods, and module to add these meta for files already in irods
 - add original quality score to bam file as OQ tag if the original qseq files given
 - In sam header creation, don't die if no intersity_path and bustard_path found
 - using samtools mpileup in fastq splitting to get alignment coverage and depth, pileup command in samtools obsolete
 - add no-pileup option for fastq splitting script for phix splitting
 - based on splitting type, human or phix, add different sequence dictionary to bam header
 - add split spiked phix and split nonconsented program to bam header from schema information
 - irods adding meta data command should be passed to the system command as an array
 - role::run::long_info now has methods to return the Data/Intensities/config.xml file as an XML::LibXML::Document object, and returning a hashref of {lanes}->{tiles} = clustercount_values (although clustercount_values aren't built in at the moment)

release 30.0
 - Add FastaFormat script to remove whitespace from sequences, make uniform
   line lengths and check for illegal characters.
 - split_fastq_by_tag.pl accepts a 'limit' option to limit the number of sequence entries written to file.
 - npg_common::role::log appends to the log file rather than overwrites
 - config file loader role now utilises Config::Any in the first place to attempt to locate the config
   It does this so if the data structure is greater than 1 level, it is fine
   Note: because of this, it does the default Config::Any feature of looking at the name ext (ini/yml/cnf)
   and only trying it against the type that this extension suggests. This is faster, but less flexible.
   However, your filename should reflect the data type, so this makes sense (config.ini should not be JSON)
 - remove Maybe from the data type of reference of BAM_Generation
 - script to check bases and qualities in SAM file with the one in the original fastq files, add this step in fastq2bam
 - change the picard command option name for maximum number of open files because picard updated to 1.34
 - convert dot . in second base call to N to be consistent with first base call in bam file
 - path info role bug fix: now, hopefully, a correct glob for a runfolder name
 - default option build for no alignment in bam generation
 - reference finder and list generator: added 'Not suitable for alignment' option
 - add extra infomation in PG list in BAM header
 - convert bwa, samtools and picard command path to absolute path

release 29.0
 - archive_path can be given for fastq2bam script and it will be used to get insert_size for bam header
 - archive_path can be used for irods_bam_loader
 - carp when no plex infomation available for bam irods loading
 - script to build bam index file using Picard
 - load bam index files into irods and check completeness
 - add second base call script and gerald program are optional in sam header
 - generate md5 file when doing bam markduplicates, and use this file for checking when archiving bam file to irods
 - use runfolder for temp undorted bam file in fastq2bam script because not enough /tmp space
 - reference finder - default search type switched to a new search type that does fuzzy search only for phix libs and samples
 - removed extractor::reference module
 - added a method for splitting reads to the extractor::fastq module and optionally producing fastqcheck files for the output fastq files
 - a new module for splitting old-style fastq files in two and producing fastqcheck files while at it
 - npg cache for 10000 (or X) reads
 - add hiseq 32 tiles for npg_qc heatmap
 - reference finder: a method to return reference info, including the aligner options
 - use aligner_options from reference repository in BAM generation if there is one available

release 28.0
 - reference finder: if the reference_genome field is set and there are any problems with finding a file for a perticular strain and/or aligner, croak
 - reference finder: search type for reference_genome + taxon_id fields
 - instrument_string: name of the instrument worked out in short_info
 - check multiplex on lane level not run for bam loading, in case any lane bam file missing
 - do not load original plex bam file with unconsented data
 - check bam files fully archived to irods
 - hide human bam files in irods
 - give fastq2bam and sam_header script no_alignment option
 - Catalyst ajax proxy controller: handle post requests correctly (pass headers and content)
 - cope with slot and flowcell id in run folder name
 - find long info from RunInfo.xml in preference to recipe files
 - don't try to find tile info unless really asked for it (add predicates)

release 27.0
 - look for a fastqcheck file in the npg-qc database
 - if a lane archive does not exist, file finder to return a path how it would have been if lane archives existed in fuse
 - remove second base call quality score U2 string from bam file
 - short_info and path_info roles can deal with runs from both IL and HS instruments
 - add reference used for bwa alignement into bam file in PG CL tag
 - replace bam @SQ header generated by bwa with the reference dictionary file in repository
 - change RG PU tag Illumina to uppercase in bam header
 - add RG PI value from autoqc insert_size checking in bam header
 - add RG DS tag using study name and description in bam header
 - check any tab or newline character in bam header tag value
 - more meta data for bam file in irods
 - don't load phix control and multiplex lane bam file
 - checking md5 and meta data before loading bam file
 - fastq file extractor not to croak if the file is shorter than requested
 - a separate role npg_common::roles::run::lane::file_names for file name generation
 - in this role, a new method for generating file names for humn/nonhuman split
 - path_info carps stopped
 - sf18 partition added to a glob in path_info role
 - deprication warning for npg_common::extractor::reference
 - pull read config and domain into hashref into a role, for better reuse with no need to pull in db cred stuff from npg_common:config
 - reference finder strict and fuzy search modes
 - reference finder preset referebce attributes
 - Ajax proxy module tests skipped if Catalyst libs not available
 - do not croak if the reference repository contains an organism with the same species part

release 26.0
 - add index tag sequence to bam file if multiplex run

release 25.2
 - human fastq splitting: don't store temporary sam file in /tmp directory and use pipe when possible, store temporary bam file in the output directoy to avoid running out disk space in /tmp, and add option -t 2 for bwa alignment
 - do not croak if tag not availabe in Sequencescape when trying to add library and sample name into plex bam header
 - only carp when more than one reference returned for a lane or plex, and generate bam file without alignment

release 25.1
 - don't mark first or second read flag and unmapped_mate flag for a single read sam file
 - using picard to convert sam to bam instead of samtools
 - generate empty bam file only with header when given fastq file size zero
 - pb_cal_path in roles::run::path_info

release 25.0
 - In bam RG header, using library name for sample name when a lane is a pool
 - methods in path_info role to return existing lane archive and qc directories
 - create LSF job arrays from position and tag index
 - POST requests cannot use cache, an error is raised
 - finding ss objects for a reference: croak changed to carp when the caller expects a pool when there is no pool in ss

release 24.0
 - a role for retrieving db cridentials can work with Catalyst, no db configuration in Catalyst
 - npg_common::roles::UrlToFilePath removed, its functionality merged into npg_common::request so that the implementation details of the cache repository are not exposed
 - change default bwa option from -q 25 to -q 15 for bam generation
 - add one more default bwa option -t 2 for threading alignment in bam generation
 - add_bam_header script directly take input from the bwa sam output stream, not from a bam file in tmp directory. This will avoid running out tmp disk space
 - more program names in bam header PG list
 - add RG tag in bam file
 - reduce MAX_SEQUENCES_FOR_DISK_READ_ENDS_MAP value to 900 in Picard Markduplicates to avoid opening too many temp files
 - add two fields in BAM_Generation human_split type and tag_index
 - pass tag_index to reference finder to get the reference for each plex
 - a method in npg_common::roles::run::lane::map2lims to fetch asset srelevant to retrieving expected insert size

release 23.0
 - additions to reference finder in order to cope with newly introduced reference_genome fields in a sample and a study
 - single_ref_found method restored in teh reference finder
 - a module in npg_testing to test whether intweb is accessible
 - a header with a username is added to http requests (see npg_common::request)
 - npg_common::request: a post request goes ahead even if teh module should save to cache
 - script and module to run Picard MarkDuplicates to a bam and save the output metrics and bam flagsts into a json file
 - added a role for retrieving db cridentials from a configuration file

release 22.0
 - reference finder enhancements: (1) can handle taxon id links pointing directly to strains, (2) when matching, gives preference to species name; (3) a check for species name uniqueness in the repository; (3) recognises different paths to the a species directory as the same; (4) switched the order in which the fields of an asset are examined from organism, comman_name to common_name, organism.
 - a fix for npg_common::roles::run::short_info to cope with Illumina run ids that have leading zero
 - npg_common::request - a gateway for accessing web services with an ability to get the data from a cache and to create this cache
 - bug fix to swap E2 and U2 string for the second base call of bam file, and reverse complemented bases if necessary

release 21.0
 - add run_folder validation role and module
 - Catalyst::controller::AjaxProxy module added
 - call study on sample instead of project for reference finding

release 20.0
  - functions in npg_common::roles::run::path_info to locate lane archive and qc directories
  - fastqcheck module - more sanity checks
  - add a list of programs to bam header section
  - google diagram interface extended to allow for setting bar width and distance between bars
  - roles for a run, lane and tag whose only function is to define attributes
  - a module, npg_common::run::file_finder, to locate file for a run, per lane and tag_index
  - a module, Catalyst::Authentication::Credential::SangerSSO, to use Sanger web single sign on for any Catalyst app's authentication

release 19.0
  - modules to add second base call to bam file
  - covert fastq to sam and generate bam when no alignement
  - bug fix to split multiplexed unconsented human fastq file
  - split multiplexed fastq file by tag
  - a simpler way to match sample/asset fields to known organisms, will work when the field does not have any plausible delimiters; we are not splitting the field names any more, should be safe since we do not try to match too small bits of reference names
  - new tag_index attribute in the reference finder object
  - add run lane tag_info role
  - check fastq size before bam generation and allow # in their name

release 18.0
  - backport from trunk: reference finder can find genome reference with .fna extension
  - interface to fuse moved from npg-catalyst-qc to npg_common::run, renamed to finder.pm and changed to locate an archive folder for a run either in the long or short term storage area
  - new namespace, npg_testing, for common testing code
  - generic testing code from Qsea moved to npg_testing name space

release 17.0
  - methods to call bwa to do pairwise alignment and output bam file
  - BAM Generation module and script
  - a module to perform a per-base count of the reference sequence
  - checks for empty and invalid fastqcheck file copied from the qXvalues module to fastqcheck module. Methods added to fastqcheck module to do everything that qXvalues module does.
  - npg_common::extractor::fastq refactored to make it rely on npg_common::fastqcheck if the count of sequences for fastq is taken fron a relevant fastqcheck file

release 16.0
  - add attribute bwa_options for Alignment
  - store name and version number of Fastq_split module and bwa software into split_stats result as info
  - stop calling keys for large tied hashes to reduce memory requirement
  - bug fix to ignore header section of SAM file when getting aligned reads
  - lib for getting a reference for a lane moved from npg_qc tp npg_common

release 15.0
  - add single fastq file extraction

release 14.0
  - remaned path-related attributes (apart from the subpath attribute) in the path_info roles from XXX_subpath to XXX_path; reason - easier to understand when use as a script option when the consuming class also consumes MooseX::Getopt
  - roles to provide
    - generic logging capability
    - reading a small file into memory
    - providing fs_resource for a runfolder
  - fastq split script takes option stats_only


release 13.0
  - added an object wrapper around a fastqcheck file
  - finished path_info and check_info roles

release 12.0
  - option to fork out two bwa alignments when doing fastq splitting, and tie hashes into files to reduce memory usage
  - option to split tag fastq as well
  - using autoqc result class to save splitting statistics into xml and json files
  - add total alignment coverage and depth across all chromosomes for splitting statistics
  - to allow id_run and position to be passed into the fastq splitting scripts and store them
  - roles:
    - roles for a run, short_info, which provides attributes for id_run, name and run_folder, along with a short_reference providing one of these in the order run_folder, id_run, name. requires that a _build_run_folder method is provided, or else you may get a run_time error if it needs to try to work this out
    - roles for a run, path_info, which provides attributes giving information about paths to directories for a run_folder whilst in the staging area. requires that the method short_reference is available, or you may get a run_time error whilst searching for a path
  - in fastq extractor a read count is taken from a fastqcheck file if it's locally available

release 11.0
 - Fastq and srf splitting now generates some statistical output in XML format and google chart
and the reference location and name can be passed in as an option.
 - the width of lines in a graph set to 2 to improve readability
 - the width of a bar for a Google histogram is reduced to allow for a larger number of bins displayed
 - the qX check can now cope correctly with a fastqcheck file for an empty sequence

release 10.0
 - further image creation to create vertical gantt style charts, with option of adding point charts on top

release 9.0
 - modules to use stomp for ActiveMQ queues and durable topics
 - Extension to Net::Stomp::Receipt, in order to do a check just before message sending to check connection is still live
 - Fastq and SRF splits done as separate scripts
 - Script to Convert FASTA format into ref formats for MAQ, BWA, Bowtie and SAMtools

release 8.0
 - add modules to split fastq or srf files based on the alignment of fastq files to a reference using program bwa
 - handling 110 tiles per lane heatmaps
 - added modules for creating and plotting histograms

release 7.0
 - module npg_common::qXvalues for calculating Q values from *.fastqcheck files is added

release 6.0
 - handling 120 tiles per lane heatmaps

release 5.0
 - heatmaps now scaled upto 10+ max for pf_perc_error_rate
 - merge for all error thumbnails
 - merge two graphs of same size together

release 4.0
 -add modules to merge images

release 3.0
 - use light grey for the graph fore ground colour
 - additional information for heatmaps, for intensity scaling

release 2.0
 - tests for graph
 - heatmap map making module
 - additional methods for making heatmaps for move_z statistics
 - >90% test coverage

release 1.0
 - set up
 - move graph wrapper into this namespace
 - created heatmap module for illumina chips
 - created scale module for producing scale image with limits on it
 - tests for heatmap and scale
<|MERGE_RESOLUTION|>--- conflicted
+++ resolved
@@ -1,11 +1,10 @@
 LIST OF CHANGES
 
-<<<<<<< HEAD
+release 49.7
+  - ensure correct reference is passed to markduplicates command
+
 release 49.6
   - increased memory for EstmateLibraryComplexity to 16G
-=======
-  - ensure correct reference is passed to markduplicates command
->>>>>>> b767e7f2
 
 release 49.5
   - use Biobambam bammarkduplicates2 in place of bammarkduplicates
