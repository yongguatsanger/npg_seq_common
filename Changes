LIST OF CHANGES

<<<<<<< HEAD
=======
release 49.1
- first release from git
>>>>>>> 69f2be85
- remove duplicate of bam_align_irods: README enhancements; move scripts to bin
- don't strip tags from Biobambam's bamadapterfind

release 49.0
  - remove irods modules, tests and test data (moved to data-handling package)
  - remove fs_resource and ConfigBase roles (code moved npg_pipeline package)
  - remove unused npg_common::config role
  - remove unused npg_common::roles:::run::intensities::config role
  - remove t/util.pm, create temp directories directly in tests

release 48.18
  - use study_publishable_name() not study_name() to be consistent with pipeline

release 48.17
  - new version of bam_aligner_irods script which uses standard bam alignment script
    and biobambam commands to collate/sort bam files and remove alignment info

release 48.16
  - BAM_MarkDuplicates test modifications to use TOOL_INSTALLED flag and extended mock environment
  - sequence_BAM_Alignment, irods_run_Bam, irods_BamDeletion, extractor_fastq, bam_align and ref_maker test modifications to use TOOL_INSTALLED flag
  - extractor_fastq sleeps to avoid pipe issues

release 48.15
  - restrict BAM and CRAM file access to study based group on iRODS
    upload
  - PacBio iRODS archival to include bax files
  - simplified npg_common::roles::run::status by removing dependency
    on npg_common::roles::test_type_of_value
  - t/40-roles-log.t test chenged to use standard Perl modules for
    reading a file
  - removed unused modules: npg_common::extractor::fastq_old2new,
    npg_common::roles::read_small_file, npg_common::VersionComparison,
    npg_common::pod_usage, npg_common::roles::test_type_of_value
  - removed redundant functionality - generation of fastqcheck files -
    from the split_reads function of the npg_common::extractor::fastq
    module 

release 48.14
  - fixed RefMaker tests RT 344747
  - base skip on correct dev url
  - fixed BAMMarkDuplicates tests RT 355745

release 48.13
  - fixed tests that were failing and commented out in the previous release
  - irod-related suite of tests extended
  - all irods-related tests can be run as non-privileged user
  - check for yhuman files if appropriate when deciding whether the runfolder
      is deletable
  - check that two replication numbers are returned: new release of irods offers [1, 2] or [0, 2]

release 48.12
 - fixed bam file name used for meta data lookup
 - fix code which decides whether to check if a bai file was loaded into iRods;
   tests failing as the result of this fix commented out

release 48.11
 - extention to bam alignment and archival to irods to deal with data
   where ychromosome should be split out
 - cram generation module and tests removed since the module is not used any more
 - irods read permissions for public retained for all stats files

release 48.10
 - set contains_human and contains_xahuman using lims object to be consistent
    with BAM_Alignment.pm

release 48.9
 - fix to irods loader to load tag0 human split file when any (including control) plex
   has nonconsented flag set on a study 

release 48.8
 - set irods metadata target=0 for non BAM files

release 48.7
 - fix merge error that happened in release 48.6

release 48.6
 - add cram, bamcheck, flagstat, quality and purity files to irods archiving

release 48.5
 - add RADseq adapters in data file
 - test created for RefMaker
 - removed the use of npg_api_run attrubute of the at::api::lims object

release 48.4
 - RefMaker creates a softlink from bowtie2 directory to the reference
   file in the fasta directory so that the tophat does not recreate the
   reference
 - attributes added to npg_common::sequence::BAM_Alignment
     1) java_xmx_flag - for specifying max memory for java, e.g. -Xmx3000m (used by all invocations of java
          from this module)
     2) bamcheck_flags - arbitrary flag string passed through to bamcheck invocation in npg_common::sequence::BAM_MarkDuplicate
 - attribute added to npg_common::sequence::BAM_MarkDuplicate
        bamcheck_flags - arbitrary flag string passed through to bamcheck invocation (allows use of, for example, "--GC-depth 5e3,4.2e9"
          for references with an unusually high number of contigs)

release 48.3
 - reate different output files with _mk name and mass rename at end
 - Pass different references (or no reference for phix) to bam_markduplicates
 - Reduce bwa sam threads by 1/3 instead of 1/2 for non_consent_split
 - Added bamcheck and scramble to the BAM_MarkDuplicates command pipe
 - Add 'calibrate_pu' to the BamMarkDuplicate pipe

release 48.0
 - tests fixed following changes to markduplicates module
 - some npg_common::bam_align tests run live - they did not work when mocked

release 47.8
 - amended picard version check to use the -Xmx64m flag and removed the retry loop
 - gcn_maker.d source code moved from scripts to src

release 47.7
 - need to track failures to get picard version in the pulldown metrics autoqc check,
     will print the raw output to the error stream

release 47.6
 - RefMaker: building bowtie2 index added
             building eland, maq and stampy indices removed
             /sofware dependency removed

release 47.5
 - bugfix - go back to creating .bai instead of .bam.bai

release 47.4
 - threading in sam{se,pe} stage
 - try 3 times to get picard jar version since this occasionally fails

release 47.3
 - software location role:
     remove redundant illumina2bam_jar_location accessor
 - perlcritic-compliant scripts

release 47.2
 - package builds and installs with Build.PL file that is also capable
   of installing CPAN dependencies
 - a list of dependencies updated
 - tests refactored to dynamically detect where individual test steps should be skipped
   due to absence of bioinformatics tools; TOOLS_INSTALLED gloval variable overwrites this
 - tests refactored to ensure they run on Ubuntu precise host where no bioinformatics
   tools are available
 - bug fix in irods bam realign script so that the user does not have to create qc
   directory, whose presence was implicitly assumed
 - new README file which includes installation instructions and lists dependencies

release 47.1
 - software_location role:
     current_version method returns undef if failed to get version
     code in resolved_paths simplified
     repetetive code for build methods removed
 - npg_common::bam_align caches the version of alignes used instead of evaluating it multiple times
   if no version retrieved, 'not known' is used
 - npg_common::sequence::BAM_MarkDuplicate - bug fix in getting samtools version

release 47.00
 - java command is resolved to an absolute path

release 46.22
 - location of scripts that are called from modules is given relative to the bin
 - illumina2bam role removed, illumina2bam_jar_location accessor kept to maintain
   compatibility with the pipeline
 - removed solexa_bin attribute in all modules and tests
 - accessors for jars built via coersion using CLASSPATH
 - aligners role removed, its current_version method moved to the software_location role
   in simplified form
 - version of picard captured as reported by jars instead of relying on the version
   number being a part of the directory name

release 46.21
 - irods metadata updater: added a warning when failed to infer id_run from filename;
   this file is not processed

release 46.20
 - bug fix - method that was removed from npg_common::irods::Loader was still used in npg_common::irods::BamMetaUpdater

release 46.19
 - bowtie_cmd, samtools_cmd and samtools_irods_cmd attributes from the software location role
   use NpgCommonResolvedPathExecutable type constraint
 - resolved paths propagated through the chain of calls
 - npg_common::bam_align refactored to take advantage of common attributes from the software location role;
   bowtie alignment option removed from this module
 - npg_common::Alignment refactored to take advantage of the software location role;
   unused methods removed
 - unused scripts removed
 - all scripts from the scripts directory are installed to $PREFIX/bin
 - /software/solexa dependency removed from the shebang line and from use lib qw() statements
 - irods commands are to be found on the path

release 46.18
 - some npg_common modules moved to npg_tracking: code refactored,
   moved modules and their tests removed
 - allow to pass an abs path to a tool when inferring the tools's version
 - generic NpgCommonResolvedPathExecutable type constraint introduced
     it tries to infer a path to executable and validates it
 - ensure an object consuming teh software location role can be instanciated
   even if not all paths to tools can be resolved
 - bwa_cmd attribute of the the software_location role relies on the newly
   defined NpgCommonResolvedPathExecutable type constraint
 - npg_common::types module removed, its functionality integrated into the
   software_location role, types in some modules relaxed back to what they were
   
release 46.17
 - remove db_connect role and its tests
 - remove npg_common::roles::run, npg_common::roles::run::lane,
   npg_common::roles::run::lane::tag modules
 - gc fraction counter script is very slow; refactored to remove binning RT#306994
   removed explicit setting of PERL5LIB
 - all useful modules tests run on precise-dev64 RT#306998;
   the code refactored to remove dependency on /software in tests where possible
   test skips added where the dependency on tools in /software was difficuilt to avoid
 - removed dependency of npg_common::bam_align on /lustre/scratch103
 - real cramtools jar removed from test data, test is running againsts deployed jar if
   it's available

release 46.16
 - don't strip BAM tags br and qr (produced from 3' pulldown RNAseq pipeline)

release 46.15
 - reflect the fact that npg_common::roles::run, npg_common::roles::run::lane,
   npg_common::roles::run::lane::tag moved to tracking 

release 46.14
 - revert reference repository to scratch109

release 46.13
 - bam file checks for run is deletable script fixed for the case of human split

release 46.12
 - more accurate resons for skipping tests for irod-related modules
 - eliminated the double slash from a runfolder path that is derived from db stored
   globs and runfolder name 
   RT#301391: archive webcache link not created when NPG_WEBSERVICE_CACHE_DIR is specified

release 46.11
 - removed redundant modules and scripts dealing with fastq and srf files.
 - extended makefile to include most of the dependencies
 - some changes to comply with perl 8.14.2 on precise
 - fix for RT#302819: irods_bam_loader.pl wraning message

release 46.10
 - npg_testing modules removed - they moved to npg-tracking package
 - RT#299041: irods metadata update - do not hardcode spiked phix index

release 46.9
 - bam_align_irods - cope with new npg_qc when deleting old results

release 46.8
 - bam realignment should allow lower case custom BAM tags (optional fields)

release 46.7
 - fix bam realign script to but QC json in qc directory

release 46.6
 - amended generate_cached_fastq to base moving of fastqcheck and fastq subset files
    on location and naming convention used by placeholder fastqcheck files created by
    the create_empty_fastq_files step. This should now correctly name files from runs
    with a single read and no index cycles

release 46.5
 - rt attribute for iRODS bam deletion script renamed to rt_ticket
   to be consistent with args in npg_common::bam_align_irods

release 46.4
 - rt attribute for iRODS bam deletion script
 - bug fix in iRODS deletion module - should put header files where bam files came from
 - iRODS-dependent tests do not fail without access to iRODS (skips added)

release 46.3
 - emailer for cron jobs output - does not send empty e-mails
 - sample consent withdrawn rt ticket creation - drop FROM field
   to pick up the username automatically

release 46.2
 - RT#270112:
     irods metadata updater: set sample_consent_withdrawn flag where necessary
     code for cron to find new files with consent withdrawn, report them and
     restrict permissions to them 

release 46.1
 - RT#290729: irods metadata update to skip files that are not known in lims
   no_lims_data flag is irods should be set manually for such files
   example: MySeq run 8541 lanes 2&3

release 46.0
 - version compatible with data-handling release 33.0 - a switch to warehouse3

release 45.2
 - npg_common::sequence::BAM_Alignment passes file names to SplitBamByChromosomes rather than an output prefix

release 45.1
 - npg_common::sequence::BAM_Alignment - when the input contains nonconcented X and autosomal human
   add an extra step after the alignment filter to separate the target into consented (a new target)
   and non-consented (xahuman) parts
 - npg_common::irods::run::Bam - allow for xahuman files when archiving to irods and checking for
   a complete set of bam files before deleting a runfolder

release 45.0
 - BAM stripper - keep tr and tq tags we generate for TraDIS transposon read data, and a3 and ah for adapter suffix info

release 44.10
 - added --preserve-read-names option for cram creation in Cram_Generation.pm
 - removed resource specification '-R seq_green' from npg_common/irods/Loader.pm

release 44.9
 - patch to allow larger lane numbers

release 44.8
 - Allow config to propagate attr hash to DBI connection
 - fastqcheck file interface - allow for setting file content by the caller

release 44.7
 - convert and save alignment filter stats in bam_align_irods
 - added lookup of default human reference for human splits in Cram_Generation.pm

release 44.6
 - previous bug fix did not work correctly; this one does RT#274245.

release 44.5
 - bug fix for "bait path extraction is wrong for the current ref repository location"; using more robust approach now RT#274245

release 44.4
 - add Cram_Generation module to convert bam files to cram files

release 44.3
 - avoid multiple history record for irods meta data when some strange characters in meta values

release 44.2
 - irods bam list deletion

release 44.1
 - Changed path to reference repository to /lustre/scratch109/srpipe/..
 - Use the REP_ROOT from the list role instead of hardcoded path to repository.
 - new script for bam deletion irods_bam_deletion.pl

release 44.0
 - irods ebi submission meta data
 - bug fix in markduplicates - generate bam flagstats when nothing to do
 - make sure irods meta data updater not die when one file checking dies
 - use sample_publishable_name in bam_align_irods for new bam header

release 43.10
 - generate alignment_filter_metrics autoqc result within a flow for bam alignment

release 43.9
 - remove any obsolete files after irods loading

release 43.8
 - add illumina2bam_location role for BAM_Alignment and BAM_MarkDuplicate to allow illumina2bam_jar_location to be passed in

release 43.7
 - modules to resolve bait location (an object and a role)
 - st_api_util accessor removed from npg_common::sequence::reference module

release 43.6
 - add no_estimate_library_complexity for bam markduplicates and bam alignment scripts

release 43.5
 - do not die in npg_common::irods::run::Interop if files are missing

release 43.4
 - using output directory for Picard EstimateLibraryComplexity temp 

release 43.3
 - ensure spiked phix reference not returned for tag 0 plex
 - run Picard EstimateLibraryComplexity for unaligned bam file in markduplicates wrapper script and store the results in bam_flag_stats

release 43.2
 - removed modules that moved to other svn projects

release 43.0
 - cope better with 4 read sequencing runs: improve long_info's processing of RunInfo.xml files.
 - drop assumption that last base of indexing read is not used for index in use_bases string (long_info again)
 - drop Catalyst::Authentication::Credential::SangerSSO as replaced by Catalyst::Authentication::Credential::SangerSSOnpg in npg-catalyst-qc
 - added Interop module for archiving to iRODs

release 42.10
 - update irods meta data per file to avoid imeta command being stuck when too many changes

release 42.9
 - only set irods reference meta data when bam aligned with SQ tag, set alignment meta data to 0 when total_reads is 0

release 42.8
 - make BAM_alignment LSF aware by setting default bwa aln threads based on LSB_MCPU_HOSTS environment variable

release 42.7
 - add strip_bam_tag step by default in markduplicates wrapper script and add not_strip_bam_tag in markduplicates and bam_alignment script

release 42.6
 - add index_of_look meta data for pacbio bas file

release 42.5
 - check sample common name with any white space or new line
 - check irods bam files against lims first then staging when deleting runfolder. The runfolder in staging area may
 change after archival
 - update is_paired_read irods meta data

release 42.4
 - add sample_id, sample_common_name, study_id and is_paired_read irods meta data when loading bam files
 - update sample_id, sample_common_name, study_id in irods meta data if missing and set irods manual_qc meta data

release 42.3
 - check bam md5 values on irods with staging when deleting runfolder

release 42.2
 - pacbio data irods loader only checks new runs within two weeks time by default

release 42.1
 - remove any white space in the begining or end of irods meta data value

release 42.0
 - use library_id as library irods meta data value when no name available
 - alignment irods meta data based on SQ tag from bam header
 - cope with new lims and new bam file names in BamMetaUpdater
 - cope with MiSeq runfolders
 - add check bam and check md5 option for BamMetaUpdater

release 41.9
 - fix missing reference and wrong alignment irods meta data for aligned bam files generated by bam-based pipeline
 
release 41.8
 - irods resource string is now different from irods zone - reflected this in the code RT#245581

release 41.7
 - better error reporting for listing entries in the reference repository

release 41.6
 - BAM_Alignment: clean up temp directory before doing markduplicates

release 41.5
 - do not check human part bam file for spiked phix plex for archiving

release 41.4
 - add non_consented_split, change_bam_header function for bam files in irods
 - cope with new bam file format for irods archiving

release 41.3
 - always do alignments for lane spiked phix file in fastq2bam

release 41.2
 - 10000 chache generation amended to deal with bam files
 - a script to generate this cache added
 - tests that didi not pass on lenny (no access to live ref repository) fixed RT #239028
 - changes to the adapter data file

release 41.1
 - add bam_basecall_path and dif_files_path to path_info

release 41.0
 - removed redundant code for _s_ files from npg_common::roles::run::lane::file_names, created an easy to use function for putting together a filename, propagated this change to npg_common::run::file_finder
 - further changes to bam alignment script
 - test data for modules in npg_common::sequence namespace updated from live and relevant tests updated accordingly
 - set user agent string in teh Catalysi ajax proxy so that the sequencescape request are directed to teh instances for interactive requests

release 40.2
 - ignore bai file loading when bam no alignment included
 - bam alignmnet script optionally take id_run, position and tag_index from command line to use st api lims

release 40.1
 - new bam alignment and filtering script
 - add sorting input bam option and checking input bam aligned or not, stop setting temp_dir for markduplicates, and change output bam header with more PGs in markduplicates script

release 40.0
 - staging area glob in path_info role is helped by stored in the npg tracking db glob expressions

release 39.3
 - split out runfolder locating functionality from path_info to runfolder_location role
 - include human and nonhuman parts of bam file for plex 168 in irods loading based on lane level nonconsented information
 - add fixmate, new bam flagstats generation and qc database bam flagstats updating in bam realignment scripts

release 39.2
 - add samtools fixmate step and generate bam flagstats when doing bam realignments
 - bug fix: repeated bwa PG in bam header

release 39.1
 - roles_run_status test was changing production. Fixed to only use development server and skip if not available

release 39.0
 - remove modules, tests and test-related files that are not in use any more
 - all tests that need npg or st xml read it from the web cache, all test useragents removed
 - fix for RT #230291: clear warning in npg_common/diagram/visio_histo_google.pm
 
release 38.3
 - exclude spiked phix meta data in irods for lane phix and tag 0 bam file

release 38.2
 - include spiked phix in irods bam loading
 
release 38.1
 - use the list of lane numbers from the batch to check bam fully archived

release 38.0
 - reference finder refactored to removed any traces of fuzzy matching and to back-up the module with the new lims single point access interface
 - neither of the tests look for live ref repository
 - irods loading, sam header and bam generation modules refactored to use teh lims single point access module st::api::lims
 - script to realign bam file in irods and rearchive them

release 37.1
 - reduce threads used for spliting fastq by alignment from 6 to 4

release 37.0
 - reference finder refactored to create a function for getting the common prefix of references
 - a new module to generate reference indices for all repository for a particular aligner 
 - google chart uri now will optionally encode data to reduce the uri length
 - can now generate google chart uri with a legend (or just the legend if required)
 - irods meta-data update based on warehouse

release 36.3
 - get study from lane entity directly for irods meta data and bam header to save some extra calls to sequencescape

release 36.2
 - get study from st request instead of sample for irods meta data and bam header

release 36.1
 - if array sets are empty when set_data is called in visio_histo_google, then set the set string to 0, so that something will show in url
 - triple the number of threads for bwa alignments in fastq splitting by alignment
 - extra irods meta data for bam file: study title, study and sample accession number
 - use study publishable_name (accession_number or title or name) for bam header 

release 36.0
 - replace library name with library id for bam LB, and sample name with sample publishable name for SM in fastq2bam
 - add extra bam irods meta data, library_id and sample_public_name
 - generate fastqcheck and md5 file when splitting fastq by tag
 - cope with new version of samtools to get total reads number for bam irods loading

release 35.2
 - changes to obtain correct google url for histograms with n_count bars

release 35.1
 - pipe all imeta sub commands to one imeta command to save irods connections
 - use cached npg api run object to speed up irods bam loading

release 35.0
 - removed npg_common::qXvalues and npg_common::run::finder modules
 - npg_common::run::file_finder simplified; for fastqcheck files will look in the npg qc database; mpsa support discontinued
 - npg_common::fastqcheck to read from either a file or npg qc database
 - npg_testing::db will create a test database without fixtures if they are not supplied

release 34.2
 - new location of the reference repository
release 34.1
 - add target irods meta data for bam file default 1, set it as 0 for phix, human and tag_index 0

release 34.0
 - npg_common::roles::run::lane::map2lims role refactored to take advantage of the latest changes to st::api::lane, backward compatibility maintained
 - reference finder to return reference for the right study
 - reference finder to return the abs path to a reference
 - to make sure study information for bam header and irods meta data correct because of changes in st api

release 33.3
 - a fix for RefMaker to cope with failing aligners (shoudl recover correctly)
 - add total_reads in bam irods meta data and ignore bam index file when no reads in bam

release 33.2
 - bug fix about read numbers for qseq files for original quality in bam
 - cope with new reference repository location to find reference from bam header
 - bam generation: do not align empty fastq files or files with short reads
 - first_read_length method added to npg_common::extractor::fastq

release 33.1
 - add fixmate into fastq2bam pipeline
 - samtools sorting take input from a pipe and stop generating any temp bam file in fastq2bam pipeline
 - turn off bam compression within fastq2bam pipeline
 - add CREATE_INDEX flag for Picard MarkDuplicates

release 33.0
 - new location of the reference repository
 - an accessor method for the adapter repository

release 32.2
 - re-align bam files script refinments
 - fasq to fasta converter added
 - add md5 value into irods meta data
 - rename human_split irods meta data to alignment_filter
 - check some irods meta data uniqueness

release 32.1
 - reference finder to be able to return a reference to a spike

release 32.0
 - add a script to re-align bam files
 - add DS tag for PG in bam header if available
 - bug fix to get correct basecalling software version from config xml file
 - use duplicates-marked bam output directory for picard TMP_DIR, instead of
 default /tmp
 - file name generator to be sequence_type attr aware
 - depricated methods removed from npg_common::extractor::fastq
 - when extracting reads from a fastq file, check that this file is as long as expected (fastqcheck reports)
 - check md5 again after irods file loading
 - include spiked phix bam file into irods loading
 - croak when input bam file not exist for markduplicates
 - Pacbio data irods loader

release 31.1
 - generate fastqcheck and md5 file when splitting spiked phix or nonconsented fastq
 - add spiked phix bam file into irods archiving list
 - npg_common::roles::run::status set up, with method to update a run status (so can be used instead of srpipe::util)
 - cope with HiSeq HCS 1.10 RunInfo.xml v2 format

release 31.0
 - Added script Loop_Ref_Maker to update the aliger index files for every full reference in the repository.
 - caching 10_000 reads should be given an array of file names to be worked on
 - add demutiplex and three PB_cal programs into bam PG list
 - bug fix in sam fastq check for single end run
 - get reference used for bwa alignment in bam header, add alignment and reference meta for bam files in irods, and module to add these meta for files already in irods
 - add original quality score to bam file as OQ tag if the original qseq files given
 - In sam header creation, don't die if no intersity_path and bustard_path found
 - using samtools mpileup in fastq splitting to get alignment coverage and depth, pileup command in samtools obsolete
 - add no-pileup option for fastq splitting script for phix splitting
 - based on splitting type, human or phix, add different sequence dictionary to bam header
 - add split spiked phix and split nonconsented program to bam header from schema information
 - irods adding meta data command should be passed to the system command as an array
 - role::run::long_info now has methods to return the Data/Intensities/config.xml file as an XML::LibXML::Document object, and returning a hashref of {lanes}->{tiles} = clustercount_values (although clustercount_values aren't built in at the moment)

release 30.0
 - Add FastaFormat script to remove whitespace from sequences, make uniform
   line lengths and check for illegal characters.
 - split_fastq_by_tag.pl accepts a 'limit' option to limit the number of sequence entries written to file.
 - npg_common::role::log appends to the log file rather than overwrites
 - config file loader role now utilises Config::Any in the first place to attempt to locate the config
   It does this so if the data structure is greater than 1 level, it is fine
   Note: because of this, it does the default Config::Any feature of looking at the name ext (ini/yml/cnf)
   and only trying it against the type that this extension suggests. This is faster, but less flexible.
   However, your filename should reflect the data type, so this makes sense (config.ini should not be JSON)
 - remove Maybe from the data type of reference of BAM_Generation
 - script to check bases and qualities in SAM file with the one in the original fastq files, add this step in fastq2bam
 - change the picard command option name for maximum number of open files because picard updated to 1.34
 - convert dot . in second base call to N to be consistent with first base call in bam file
 - path info role bug fix: now, hopefully, a correct glob for a runfolder name
 - default option build for no alignment in bam generation
 - reference finder and list generator: added 'Not suitable for alignment' option
 - add extra infomation in PG list in BAM header
 - convert bwa, samtools and picard command path to absolute path

release 29.0
 - archive_path can be given for fastq2bam script and it will be used to get insert_size for bam header
 - archive_path can be used for irods_bam_loader
 - carp when no plex infomation available for bam irods loading
 - script to build bam index file using Picard
 - load bam index files into irods and check completeness
 - add second base call script and gerald program are optional in sam header
 - generate md5 file when doing bam markduplicates, and use this file for checking when archiving bam file to irods
 - use runfolder for temp undorted bam file in fastq2bam script because not enough /tmp space
 - reference finder - default search type switched to a new search type that does fuzzy search only for phix libs and samples
 - removed extractor::reference module
 - added a method for splitting reads to the extractor::fastq module and optionally producing fastqcheck files for the output fastq files
 - a new module for splitting old-style fastq files in two and producing fastqcheck files while at it
 - npg cache for 10000 (or X) reads
 - add hiseq 32 tiles for npg_qc heatmap
 - reference finder: a method to return reference info, including the aligner options
 - use aligner_options from reference repository in BAM generation if there is one available

release 28.0
 - reference finder: if the reference_genome field is set and there are any problems with finding a file for a perticular strain and/or aligner, croak
 - reference finder: search type for reference_genome + taxon_id fields
 - instrument_string: name of the instrument worked out in short_info
 - check multiplex on lane level not run for bam loading, in case any lane bam file missing
 - do not load original plex bam file with unconsented data
 - check bam files fully archived to irods
 - hide human bam files in irods
 - give fastq2bam and sam_header script no_alignment option
 - Catalyst ajax proxy controller: handle post requests correctly (pass headers and content)
 - cope with slot and flowcell id in run folder name
 - find long info from RunInfo.xml in preference to recipe files
 - don't try to find tile info unless really asked for it (add predicates)

release 27.0
 - look for a fastqcheck file in the npg-qc database
 - if a lane archive does not exist, file finder to return a path how it would have been if lane archives existed in fuse
 - remove second base call quality score U2 string from bam file
 - short_info and path_info roles can deal with runs from both IL and HS instruments
 - add reference used for bwa alignement into bam file in PG CL tag
 - replace bam @SQ header generated by bwa with the reference dictionary file in repository
 - change RG PU tag Illumina to uppercase in bam header
 - add RG PI value from autoqc insert_size checking in bam header
 - add RG DS tag using study name and description in bam header
 - check any tab or newline character in bam header tag value
 - more meta data for bam file in irods
 - don't load phix control and multiplex lane bam file
 - checking md5 and meta data before loading bam file
 - fastq file extractor not to croak if the file is shorter than requested
 - a separate role npg_common::roles::run::lane::file_names for file name generation
 - in this role, a new method for generating file names for humn/nonhuman split
 - path_info carps stopped
 - sf18 partition added to a glob in path_info role
 - deprication warning for npg_common::extractor::reference
 - pull read config and domain into hashref into a role, for better reuse with no need to pull in db cred stuff from npg_common:config
 - reference finder strict and fuzy search modes
 - reference finder preset referebce attributes
 - Ajax proxy module tests skipped if Catalyst libs not available
 - do not croak if the reference repository contains an organism with the same species part

release 26.0
 - add index tag sequence to bam file if multiplex run

release 25.2
 - human fastq splitting: don't store temporary sam file in /tmp directory and use pipe when possible, store temporary bam file in the output directoy to avoid running out disk space in /tmp, and add option -t 2 for bwa alignment
 - do not croak if tag not availabe in Sequencescape when trying to add library and sample name into plex bam header
 - only carp when more than one reference returned for a lane or plex, and generate bam file without alignment

release 25.1
 - don't mark first or second read flag and unmapped_mate flag for a single read sam file
 - using picard to convert sam to bam instead of samtools
 - generate empty bam file only with header when given fastq file size zero
 - pb_cal_path in roles::run::path_info

release 25.0
 - In bam RG header, using library name for sample name when a lane is a pool
 - methods in path_info role to return existing lane archive and qc directories
 - create LSF job arrays from position and tag index
 - POST requests cannot use cache, an error is raised
 - finding ss objects for a reference: croak changed to carp when the caller expects a pool when there is no pool in ss

release 24.0
 - a role for retrieving db cridentials can work with Catalyst, no db configuration in Catalyst
 - npg_common::roles::UrlToFilePath removed, its functionality merged into npg_common::request so that the implementation details of the cache repository are not exposed
 - change default bwa option from -q 25 to -q 15 for bam generation
 - add one more default bwa option -t 2 for threading alignment in bam generation
 - add_bam_header script directly take input from the bwa sam output stream, not from a bam file in tmp directory. This will avoid running out tmp disk space
 - more program names in bam header PG list
 - add RG tag in bam file
 - reduce MAX_SEQUENCES_FOR_DISK_READ_ENDS_MAP value to 900 in Picard Markduplicates to avoid opening too many temp files
 - add two fields in BAM_Generation human_split type and tag_index
 - pass tag_index to reference finder to get the reference for each plex
 - a method in npg_common::roles::run::lane::map2lims to fetch asset srelevant to retrieving expected insert size

release 23.0
 - additions to reference finder in order to cope with newly introduced reference_genome fields in a sample and a study
 - single_ref_found method restored in teh reference finder
 - a module in npg_testing to test whether intweb is accessible
 - a header with a username is added to http requests (see npg_common::request)
 - npg_common::request: a post request goes ahead even if teh module should save to cache
 - script and module to run Picard MarkDuplicates to a bam and save the output metrics and bam flagsts into a json file
 - added a role for retrieving db cridentials from a configuration file

release 22.0
 - reference finder enhancements: (1) can handle taxon id links pointing directly to strains, (2) when matching, gives preference to species name; (3) a check for species name uniqueness in the repository; (3) recognises different paths to the a species directory as the same; (4) switched the order in which the fields of an asset are examined from organism, comman_name to common_name, organism.
 - a fix for npg_common::roles::run::short_info to cope with Illumina run ids that have leading zero
 - npg_common::request - a gateway for accessing web services with an ability to get the data from a cache and to create this cache
 - bug fix to swap E2 and U2 string for the second base call of bam file, and reverse complemented bases if necessary

release 21.0
 - add run_folder validation role and module
 - Catalyst::controller::AjaxProxy module added
 - call study on sample instead of project for reference finding

release 20.0
  - functions in npg_common::roles::run::path_info to locate lane archive and qc directories
  - fastqcheck module - more sanity checks
  - add a list of programs to bam header section
  - google diagram interface extended to allow for setting bar width and distance between bars
  - roles for a run, lane and tag whose only function is to define attributes
  - a module, npg_common::run::file_finder, to locate file for a run, per lane and tag_index
  - a module, Catalyst::Authentication::Credential::SangerSSO, to use Sanger web single sign on for any Catalyst app's authentication

release 19.0
  - modules to add second base call to bam file
  - covert fastq to sam and generate bam when no alignement
  - bug fix to split multiplexed unconsented human fastq file
  - split multiplexed fastq file by tag
  - a simpler way to match sample/asset fields to known organisms, will work when the field does not have any plausible delimiters; we are not splitting the field names any more, should be safe since we do not try to match too small bits of reference names
  - new tag_index attribute in the reference finder object
  - add run lane tag_info role
  - check fastq size before bam generation and allow # in their name

release 18.0
  - backport from trunk: reference finder can find genome reference with .fna extension
  - interface to fuse moved from npg-catalyst-qc to npg_common::run, renamed to finder.pm and changed to locate an archive folder for a run either in the long or short term storage area
  - new namespace, npg_testing, for common testing code
  - generic testing code from Qsea moved to npg_testing name space

release 17.0
  - methods to call bwa to do pairwise alignment and output bam file
  - BAM Generation module and script
  - a module to perform a per-base count of the reference sequence
  - checks for empty and invalid fastqcheck file copied from the qXvalues module to fastqcheck module. Methods added to fastqcheck module to do everything that qXvalues module does.
  - npg_common::extractor::fastq refactored to make it rely on npg_common::fastqcheck if the count of sequences for fastq is taken fron a relevant fastqcheck file

release 16.0
  - add attribute bwa_options for Alignment
  - store name and version number of Fastq_split module and bwa software into split_stats result as info
  - stop calling keys for large tied hashes to reduce memory requirement
  - bug fix to ignore header section of SAM file when getting aligned reads
  - lib for getting a reference for a lane moved from npg_qc tp npg_common

release 15.0
  - add single fastq file extraction

release 14.0
  - remaned path-related attributes (apart from the subpath attribute) in the path_info roles from XXX_subpath to XXX_path; reason - easier to understand when use as a script option when the consuming class also consumes MooseX::Getopt
  - roles to provide
    - generic logging capability
    - reading a small file into memory
    - providing fs_resource for a runfolder
  - fastq split script takes option stats_only


release 13.0
  - added an object wrapper around a fastqcheck file
  - finished path_info and check_info roles

release 12.0
  - option to fork out two bwa alignments when doing fastq splitting, and tie hashes into files to reduce memory usage
  - option to split tag fastq as well
  - using autoqc result class to save splitting statistics into xml and json files
  - add total alignment coverage and depth across all chromosomes for splitting statistics
  - to allow id_run and position to be passed into the fastq splitting scripts and store them
  - roles:
    - roles for a run, short_info, which provides attributes for id_run, name and run_folder, along with a short_reference providing one of these in the order run_folder, id_run, name. requires that a _build_run_folder method is provided, or else you may get a run_time error if it needs to try to work this out
    - roles for a run, path_info, which provides attributes giving information about paths to directories for a run_folder whilst in the staging area. requires that the method short_reference is available, or you may get a run_time error whilst searching for a path
  - in fastq extractor a read count is taken from a fastqcheck file if it's locally available

release 11.0
 - Fastq and srf splitting now generates some statistical output in XML format and google chart
and the reference location and name can be passed in as an option.
 - the width of lines in a graph set to 2 to improve readability
 - the width of a bar for a Google histogram is reduced to allow for a larger number of bins displayed
 - the qX check can now cope correctly with a fastqcheck file for an empty sequence

release 10.0
 - further image creation to create vertical gantt style charts, with option of adding point charts on top

release 9.0
 - modules to use stomp for ActiveMQ queues and durable topics
 - Extension to Net::Stomp::Receipt, in order to do a check just before message sending to check connection is still live
 - Fastq and SRF splits done as separate scripts
 - Script to Convert FASTA format into ref formats for MAQ, BWA, Bowtie and SAMtools

release 8.0
 - add modules to split fastq or srf files based on the alignment of fastq files to a reference using program bwa
 - handling 110 tiles per lane heatmaps
 - added modules for creating and plotting histograms

release 7.0
 - module npg_common::qXvalues for calculating Q values from *.fastqcheck files is added

release 6.0
 - handling 120 tiles per lane heatmaps

release 5.0
 - heatmaps now scaled upto 10+ max for pf_perc_error_rate
 - merge for all error thumbnails
 - merge two graphs of same size together

release 4.0
 -add modules to merge images

release 3.0
 - use light grey for the graph fore ground colour
 - additional information for heatmaps, for intensity scaling

release 2.0
 - tests for graph
 - heatmap map making module
 - additional methods for making heatmaps for move_z statistics
 - >90% test coverage

release 1.0
 - set up
 - move graph wrapper into this namespace
 - created heatmap module for illumina chips
 - created scale module for producing scale image with limits on it
 - tests for heatmap and scale
<|MERGE_RESOLUTION|>--- conflicted
+++ resolved
@@ -1,10 +1,7 @@
 LIST OF CHANGES
 
-<<<<<<< HEAD
-=======
 release 49.1
 - first release from git
->>>>>>> 69f2be85
 - remove duplicate of bam_align_irods: README enhancements; move scripts to bin
 - don't strip tags from Biobambam's bamadapterfind
 
