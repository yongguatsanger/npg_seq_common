--- conflicted
+++ resolved
@@ -12,11 +12,6 @@
 with qw{npg_tracking::illumina::run::short_info npg_tracking::illumina::run::folder};
 with qw{npg_common::roles::run::lane::tag_info};
 
-<<<<<<< HEAD
-our $VERSION = '0';
-
-=======
->>>>>>> d0fdd2a7
 has q{verbose} => ( isa => q{Int}, is => q{ro} );
 
 sub _build_run_folder {
@@ -36,10 +31,6 @@
 
 =head1 VERSION
 
-<<<<<<< HEAD
-
-=======
->>>>>>> d0fdd2a7
 =head1 SYNOPSIS
 
 =head1 DESCRIPTION
