--- conflicted
+++ resolved
@@ -10,12 +10,6 @@
 
 with qw{npg_common::roles::log};
 
-<<<<<<< HEAD
-use Readonly;
-our $VERSION = '0';
-
-=======
->>>>>>> d0fdd2a7
 no Moose;
 __PACKAGE__->meta->make_immutable;
 1;
@@ -27,10 +21,6 @@
 
 =head1 VERSION
 
-<<<<<<< HEAD
-
-=======
->>>>>>> d0fdd2a7
 =head1 SYNOPSIS
 
 =head1 DESCRIPTION
