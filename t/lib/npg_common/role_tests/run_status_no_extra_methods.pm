#############
# Created By: ajb
# Created On: 2010-12-10

package npg_common::role_tests::run_status_no_extra_methods;
use Moose;

with qw{npg_common::roles::run::status};

use Readonly;
our $VERSION = '0';

=head1 NAME

=head1 VERSION

<<<<<<< HEAD

=======
>>>>>>> d0fdd2a7
=head1 SYNOPSIS

=head1 DESCRIPTION

=head1 SUBROUTINES/METHODS

=cut

no Moose;
__PACKAGE__->meta->make_immutable;
1;
__END__

=head1 DIAGNOSTICS

=head1 CONFIGURATION AND ENVIRONMENT

=head1 DEPENDENCIES

=over

=item Moose

=item Carp

=item English -no_match_vars

=item Readonly

=back

=head1 INCOMPATIBILITIES

=head1 BUGS AND LIMITATIONS

=head1 AUTHOR

$Author$

=head1 LICENSE AND COPYRIGHT

Copyright (C) 2010 GRL, by Andy Brown (ajb@sanger.ac.uk)

This program is free software: you can redistribute it and/or modify
it under the terms of the GNU General Public License as published by
the Free Software Foundation, either version 3 of the License, or
(at your option) any later version.

This program is distributed in the hope that it will be useful,
but WITHOUT ANY WARRANTY; without even the implied warranty of
MERCHANTABILITY or FITNESS FOR A PARTICULAR PURPOSE.  See the
GNU General Public License for more details.

You should have received a copy of the GNU General Public License
along with this program.  If not, see <http://www.gnu.org/licenses/>.<|MERGE_RESOLUTION|>--- conflicted
+++ resolved
@@ -14,10 +14,6 @@
 
 =head1 VERSION
 
-<<<<<<< HEAD
-
-=======
->>>>>>> d0fdd2a7
 =head1 SYNOPSIS
 
 =head1 DESCRIPTION
